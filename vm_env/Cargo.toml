--- conflicted
+++ resolved
@@ -18,12 +18,5 @@
 ]
 
 [dependencies]
-<<<<<<< HEAD
-namada = {path = "../shared"}
-borsh = "0.9.0"
-=======
 namada = {path = "../shared", default-features = false}
-namada_macros = {path = "../macros"}
-borsh = "0.9.0"
-hex = "0.4.3"
->>>>>>> ea4db934
+borsh = "0.9.0"