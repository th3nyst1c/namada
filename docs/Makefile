--- conflicted
+++ resolved
@@ -10,10 +10,7 @@
 	$(cargo) install mdbook
 	$(cargo) install mdbook-mermaid
 	$(cargo) install mdbook-linkcheck
-<<<<<<< HEAD
+	$(cargo) install mdbook-open-on-gh
 	$(cargo) install mdbook-admonish
-=======
-	$(cargo) install mdbook-open-on-gh
->>>>>>> 70a43ed3
 
 .PHONY: build serve