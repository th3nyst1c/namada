//! The CLI commands that are re-used between the executables `namada`,
//! `namada-node` and `namada-client`.
//!
//! The `namada` executable groups together the most commonly used commands
//! inlined from the node and the client. The other commands for the node or the
//! client can be dispatched via `namada node ...` or `namada client ...`,
//! respectively.

pub mod context;
mod utils;

use clap::{AppSettings, ArgGroup, ArgMatches};
use color_eyre::eyre::Result;
pub use utils::safe_exit;
use utils::*;

pub use self::context::Context;

include!("../../version.rs");

const APP_NAME: &str = "Namada";

// Main Namada sub-commands
const NODE_CMD: &str = "node";
const CLIENT_CMD: &str = "client";
const WALLET_CMD: &str = "wallet";

pub mod cmds {
    use clap::AppSettings;

    use super::utils::*;
    use super::{args, ArgMatches, CLIENT_CMD, NODE_CMD, WALLET_CMD};

    /// Commands for `namada` binary.
    #[allow(clippy::large_enum_variant)]
    #[derive(Clone, Debug)]
    pub enum Namada {
        // Sub-binary-commands
        Node(NamadaNode),
        Client(NamadaClient),
        Wallet(NamadaWallet),

        // Inlined commands from the node.
        Ledger(Ledger),

        // Inlined commands from the client.
        TxCustom(TxCustom),
        TxTransfer(TxTransfer),
        TxIbcTransfer(TxIbcTransfer),
        TxUpdateVp(TxUpdateVp),
        TxInitProposal(TxInitProposal),
        TxVoteProposal(TxVoteProposal),
        TxRevealPk(TxRevealPk),
    }

    impl Cmd for Namada {
        fn add_sub(app: App) -> App {
            app.subcommand(NamadaNode::def())
                .subcommand(NamadaClient::def())
                .subcommand(NamadaWallet::def())
                .subcommand(Ledger::def())
                .subcommand(TxCustom::def())
                .subcommand(TxTransfer::def())
                .subcommand(TxIbcTransfer::def())
                .subcommand(TxUpdateVp::def())
                .subcommand(TxInitProposal::def())
                .subcommand(TxVoteProposal::def())
                .subcommand(TxRevealPk::def())
        }

        fn parse(matches: &ArgMatches) -> Option<Self> {
            let node = SubCmd::parse(matches).map(Self::Node);
            let client = SubCmd::parse(matches).map(Self::Client);
            let wallet = SubCmd::parse(matches).map(Self::Wallet);
            let ledger = SubCmd::parse(matches).map(Self::Ledger);
            let tx_custom = SubCmd::parse(matches).map(Self::TxCustom);
            let tx_transfer = SubCmd::parse(matches).map(Self::TxTransfer);
            let tx_ibc_transfer =
                SubCmd::parse(matches).map(Self::TxIbcTransfer);
            let tx_update_vp = SubCmd::parse(matches).map(Self::TxUpdateVp);
            let tx_init_proposal =
                SubCmd::parse(matches).map(Self::TxInitProposal);
            let tx_vote_proposal =
                SubCmd::parse(matches).map(Self::TxVoteProposal);
            let tx_reveal_pk = SubCmd::parse(matches).map(Self::TxRevealPk);
            node.or(client)
                .or(wallet)
                .or(ledger)
                .or(tx_custom)
                .or(tx_transfer)
                .or(tx_ibc_transfer)
                .or(tx_update_vp)
                .or(tx_init_proposal)
                .or(tx_vote_proposal)
                .or(tx_reveal_pk)
        }
    }

    /// Used as top-level commands (`Cmd` instance) in `namadan` binary.
    /// Used as sub-commands (`SubCmd` instance) in `namada` binary.
    #[derive(Clone, Debug)]
    #[allow(clippy::large_enum_variant)]
    pub enum NamadaNode {
        Ledger(Ledger),
        Config(Config),
    }

    impl Cmd for NamadaNode {
        fn add_sub(app: App) -> App {
            app.subcommand(Ledger::def()).subcommand(Config::def())
        }

        fn parse(matches: &ArgMatches) -> Option<Self> {
            let ledger = SubCmd::parse(matches).map(Self::Ledger);
            let config = SubCmd::parse(matches).map(Self::Config);
            ledger.or(config)
        }
    }
    impl SubCmd for NamadaNode {
        const CMD: &'static str = NODE_CMD;

        fn parse(matches: &ArgMatches) -> Option<Self> {
            matches
                .subcommand_matches(Self::CMD)
                .and_then(<Self as Cmd>::parse)
        }

        fn def() -> App {
            <Self as Cmd>::add_sub(
                App::new(Self::CMD)
                    .about("Node sub-commands.")
                    .setting(AppSettings::SubcommandRequiredElseHelp),
            )
        }
    }

    /// Used as top-level commands (`Cmd` instance) in `namadac` binary.
    /// Used as sub-commands (`SubCmd` instance) in `namada` binary.
    #[derive(Clone, Debug)]
    #[allow(clippy::large_enum_variant)]
    pub enum NamadaClient {
        /// The [`super::Context`] provides access to the wallet and the
        /// config. It will generate a new wallet and config, if they
        /// don't exist.
        WithContext(NamadaClientWithContext),
        /// Utils don't have [`super::Context`], only the global arguments.
        WithoutContext(Utils),
    }

    impl Cmd for NamadaClient {
        fn add_sub(app: App) -> App {
            app
                // Simple transactions
                .subcommand(TxCustom::def().display_order(1))
                .subcommand(TxTransfer::def().display_order(1))
                .subcommand(TxIbcTransfer::def().display_order(1))
                .subcommand(TxUpdateVp::def().display_order(1))
                .subcommand(TxInitAccount::def().display_order(1))
                .subcommand(TxRevealPk::def().display_order(1))
                // Proposal transactions
                .subcommand(TxInitProposal::def().display_order(1))
                .subcommand(TxVoteProposal::def().display_order(1))
                // PoS transactions
                .subcommand(TxInitValidator::def().display_order(2))
                .subcommand(Bond::def().display_order(2))
                .subcommand(Unbond::def().display_order(2))
                .subcommand(Withdraw::def().display_order(2))
                // Queries
                .subcommand(QueryEpoch::def().display_order(3))
                .subcommand(QueryTransfers::def().display_order(3))
                .subcommand(QueryConversions::def().display_order(3))
                .subcommand(QueryBlock::def().display_order(3))
                .subcommand(QueryBalance::def().display_order(3))
                .subcommand(QueryBonds::def().display_order(3))
                .subcommand(QueryBondedStake::def().display_order(3))
                .subcommand(QuerySlashes::def().display_order(3))
                .subcommand(QueryDelegations::def().display_order(3))
                .subcommand(QueryResult::def().display_order(3))
                .subcommand(QueryRawBytes::def().display_order(3))
                .subcommand(QueryProposal::def().display_order(3))
                .subcommand(QueryProposalResult::def().display_order(3))
                .subcommand(QueryProtocolParameters::def().display_order(3))
                // Utils
                .subcommand(Utils::def().display_order(5))
        }

        fn parse(matches: &ArgMatches) -> Option<Self> {
            use NamadaClientWithContext::*;
            let tx_custom = Self::parse_with_ctx(matches, TxCustom);
            let tx_transfer = Self::parse_with_ctx(matches, TxTransfer);
            let tx_ibc_transfer = Self::parse_with_ctx(matches, TxIbcTransfer);
            let tx_update_vp = Self::parse_with_ctx(matches, TxUpdateVp);
            let tx_init_account = Self::parse_with_ctx(matches, TxInitAccount);
            let tx_init_validator =
                Self::parse_with_ctx(matches, TxInitValidator);
            let tx_reveal_pk = Self::parse_with_ctx(matches, TxRevealPk);
            let tx_init_proposal =
                Self::parse_with_ctx(matches, TxInitProposal);
            let tx_vote_proposal =
                Self::parse_with_ctx(matches, TxVoteProposal);
            let bond = Self::parse_with_ctx(matches, Bond);
            let unbond = Self::parse_with_ctx(matches, Unbond);
            let withdraw = Self::parse_with_ctx(matches, Withdraw);
            let query_epoch = Self::parse_with_ctx(matches, QueryEpoch);
            let query_transfers = Self::parse_with_ctx(matches, QueryTransfers);
            let query_conversions =
                Self::parse_with_ctx(matches, QueryConversions);
            let query_block = Self::parse_with_ctx(matches, QueryBlock);
            let query_balance = Self::parse_with_ctx(matches, QueryBalance);
            let query_bonds = Self::parse_with_ctx(matches, QueryBonds);
            let query_bonded_stake =
                Self::parse_with_ctx(matches, QueryBondedStake);
            let query_slashes = Self::parse_with_ctx(matches, QuerySlashes);
            let query_delegations =
                Self::parse_with_ctx(matches, QueryDelegations);
            let query_result = Self::parse_with_ctx(matches, QueryResult);
            let query_raw_bytes = Self::parse_with_ctx(matches, QueryRawBytes);
            let query_proposal = Self::parse_with_ctx(matches, QueryProposal);
            let query_proposal_result =
                Self::parse_with_ctx(matches, QueryProposalResult);
            let query_protocol_parameters =
                Self::parse_with_ctx(matches, QueryProtocolParameters);
            let utils = SubCmd::parse(matches).map(Self::WithoutContext);
            tx_custom
                .or(tx_transfer)
                .or(tx_ibc_transfer)
                .or(tx_update_vp)
                .or(tx_init_account)
                .or(tx_reveal_pk)
                .or(tx_init_proposal)
                .or(tx_vote_proposal)
                .or(tx_init_validator)
                .or(bond)
                .or(unbond)
                .or(withdraw)
                .or(query_epoch)
                .or(query_transfers)
                .or(query_conversions)
                .or(query_block)
                .or(query_balance)
                .or(query_bonds)
                .or(query_bonded_stake)
                .or(query_slashes)
                .or(query_delegations)
                .or(query_result)
                .or(query_raw_bytes)
                .or(query_proposal)
                .or(query_proposal_result)
                .or(query_protocol_parameters)
                .or(utils)
        }
    }

    impl NamadaClient {
        /// A helper method to parse sub cmds with context
        fn parse_with_ctx<T: SubCmd>(
            matches: &ArgMatches,
            sub_to_self: impl Fn(T) -> NamadaClientWithContext,
        ) -> Option<Self> {
            SubCmd::parse(matches)
                .map(|sub| Self::WithContext(sub_to_self(sub)))
        }
    }

    impl SubCmd for NamadaClient {
        const CMD: &'static str = CLIENT_CMD;

        fn parse(matches: &ArgMatches) -> Option<Self> {
            matches
                .subcommand_matches(Self::CMD)
                .and_then(<Self as Cmd>::parse)
        }

        fn def() -> App {
            <Self as Cmd>::add_sub(
                App::new(Self::CMD)
                    .about("Client sub-commands.")
                    .setting(AppSettings::SubcommandRequiredElseHelp),
            )
        }
    }

    #[derive(Clone, Debug)]
    pub enum NamadaClientWithContext {
        // Ledger cmds
        TxCustom(TxCustom),
        TxTransfer(TxTransfer),
        TxIbcTransfer(TxIbcTransfer),
        QueryResult(QueryResult),
        TxUpdateVp(TxUpdateVp),
        TxInitAccount(TxInitAccount),
        TxInitValidator(TxInitValidator),
        TxInitProposal(TxInitProposal),
        TxVoteProposal(TxVoteProposal),
        TxRevealPk(TxRevealPk),
        Bond(Bond),
        Unbond(Unbond),
        Withdraw(Withdraw),
        QueryEpoch(QueryEpoch),
        QueryTransfers(QueryTransfers),
        QueryConversions(QueryConversions),
        QueryBlock(QueryBlock),
        QueryBalance(QueryBalance),
        QueryBonds(QueryBonds),
        QueryBondedStake(QueryBondedStake),
        QueryCommissionRate(QueryCommissionRate),
        QuerySlashes(QuerySlashes),
        QueryDelegations(QueryDelegations),
        QueryRawBytes(QueryRawBytes),
        QueryProposal(QueryProposal),
        QueryProposalResult(QueryProposalResult),
        QueryProtocolParameters(QueryProtocolParameters),
    }

    #[allow(clippy::large_enum_variant)]
    #[derive(Clone, Debug)]
    pub enum NamadaWallet {
        /// Key management commands
        Key(WalletKey),
        /// Address management commands
        Address(WalletAddress),
        /// MASP key, address management commands
        Masp(WalletMasp),
    }

    impl Cmd for NamadaWallet {
        fn add_sub(app: App) -> App {
            app.subcommand(WalletKey::def())
                .subcommand(WalletAddress::def())
                .subcommand(WalletMasp::def())
        }

        fn parse(matches: &ArgMatches) -> Option<Self> {
            let key = SubCmd::parse(matches).map(Self::Key);
            let address = SubCmd::parse(matches).map(Self::Address);
            let masp = SubCmd::parse(matches).map(Self::Masp);
            key.or(address).or(masp)
        }
    }

    impl SubCmd for NamadaWallet {
        const CMD: &'static str = WALLET_CMD;

        fn parse(matches: &ArgMatches) -> Option<Self> {
            matches
                .subcommand_matches(Self::CMD)
                .and_then(<Self as Cmd>::parse)
        }

        fn def() -> App {
            <Self as Cmd>::add_sub(
                App::new(Self::CMD)
                    .about("Wallet sub-commands.")
                    .setting(AppSettings::SubcommandRequiredElseHelp),
            )
        }
    }

    #[derive(Clone, Debug)]
    #[allow(clippy::large_enum_variant)]
    pub enum WalletKey {
        Restore(KeyRestore),
        Gen(KeyGen),
        Find(KeyFind),
        List(KeyList),
        Export(Export),
    }

    impl SubCmd for WalletKey {
        const CMD: &'static str = "key";

        fn parse(matches: &ArgMatches) -> Option<Self> {
            matches.subcommand_matches(Self::CMD).and_then(|matches| {
                let generate = SubCmd::parse(matches).map(Self::Gen);
                let restore = SubCmd::parse(matches).map(Self::Restore);
                let lookup = SubCmd::parse(matches).map(Self::Find);
                let list = SubCmd::parse(matches).map(Self::List);
                let export = SubCmd::parse(matches).map(Self::Export);
                generate.or(restore).or(lookup).or(list).or(export)
            })
        }

        fn def() -> App {
            App::new(Self::CMD)
                .about(
                    "Keypair management, including methods to generate and \
                     look-up keys.",
                )
                .setting(AppSettings::SubcommandRequiredElseHelp)
                .subcommand(KeyRestore::def())
                .subcommand(KeyGen::def())
                .subcommand(KeyFind::def())
                .subcommand(KeyList::def())
                .subcommand(Export::def())
        }
    }

    /// Restore a keypair and implicit address from the mnemonic code
    #[derive(Clone, Debug)]
    pub struct KeyRestore(pub args::KeyAndAddressRestore);

    impl SubCmd for KeyRestore {
        const CMD: &'static str = "restore";

        fn parse(matches: &ArgMatches) -> Option<Self> {
            matches
                .subcommand_matches(Self::CMD)
                .map(|matches| Self(args::KeyAndAddressRestore::parse(matches)))
        }

        fn def() -> App {
            App::new(Self::CMD)
                .about(
                    "Restores a keypair from the given mnemonic code and HD \
                     derivation path and derives the implicit address from \
                     its public key. Stores the keypair and the address with \
                     the given alias.",
                )
                .add_args::<args::KeyAndAddressRestore>()
        }
    }

    /// Generate a new keypair and an implicit address derived from it
    #[derive(Clone, Debug)]
    pub struct KeyGen(pub args::KeyAndAddressGen);

    impl SubCmd for KeyGen {
        const CMD: &'static str = "gen";

        fn parse(matches: &ArgMatches) -> Option<Self> {
            matches
                .subcommand_matches(Self::CMD)
                .map(|matches| Self(args::KeyAndAddressGen::parse(matches)))
        }

        fn def() -> App {
            App::new(Self::CMD)
                .about(
                    "Generates a keypair with a given alias and derives the \
                     implicit address from its public key. The address will \
                     be stored with the same alias.",
                )
                .add_args::<args::KeyAndAddressGen>()
        }
    }

    #[derive(Clone, Debug)]
    pub struct KeyFind(pub args::KeyFind);

    impl SubCmd for KeyFind {
        const CMD: &'static str = "find";

        fn parse(matches: &ArgMatches) -> Option<Self> {
            matches
                .subcommand_matches(Self::CMD)
                .map(|matches| (Self(args::KeyFind::parse(matches))))
        }

        fn def() -> App {
            App::new(Self::CMD)
                .about("Searches for a keypair from a public key or an alias.")
                .add_args::<args::KeyFind>()
        }
    }

    #[derive(Clone, Debug)]
    pub struct KeyList(pub args::KeyList);

    impl SubCmd for KeyList {
        const CMD: &'static str = "list";

        fn parse(matches: &ArgMatches) -> Option<Self> {
            matches
                .subcommand_matches(Self::CMD)
                .map(|matches| (Self(args::KeyList::parse(matches))))
        }

        fn def() -> App {
            App::new(Self::CMD)
                .about("List all known keys.")
                .add_args::<args::KeyList>()
        }
    }

    #[derive(Clone, Debug)]
    pub struct Export(pub args::KeyExport);

    impl SubCmd for Export {
        const CMD: &'static str = "export";

        fn parse(matches: &ArgMatches) -> Option<Self> {
            matches
                .subcommand_matches(Self::CMD)
                .map(|matches| (Self(args::KeyExport::parse(matches))))
        }

        fn def() -> App {
            App::new(Self::CMD)
                .about("Exports a keypair to a file.")
                .add_args::<args::KeyExport>()
        }
    }

    #[allow(clippy::large_enum_variant)]
    #[derive(Clone, Debug)]
    pub enum WalletMasp {
        GenPayAddr(MaspGenPayAddr),
        GenSpendKey(MaspGenSpendKey),
        AddAddrKey(MaspAddAddrKey),
        ListPayAddrs(MaspListPayAddrs),
        ListKeys(MaspListKeys),
        FindAddrKey(MaspFindAddrKey),
    }

    impl SubCmd for WalletMasp {
        const CMD: &'static str = "masp";

        fn parse(matches: &ArgMatches) -> Option<Self> {
            matches.subcommand_matches(Self::CMD).and_then(|matches| {
                let genpa = SubCmd::parse(matches).map(Self::GenPayAddr);
                let gensk = SubCmd::parse(matches).map(Self::GenSpendKey);
                let addak = SubCmd::parse(matches).map(Self::AddAddrKey);
                let listpa = SubCmd::parse(matches).map(Self::ListPayAddrs);
                let listsk = SubCmd::parse(matches).map(Self::ListKeys);
                let findak = SubCmd::parse(matches).map(Self::FindAddrKey);
                gensk.or(genpa).or(addak).or(listpa).or(listsk).or(findak)
            })
        }

        fn def() -> App {
            App::new(Self::CMD)
                .about(
                    "Multi-asset shielded pool address and keypair management \
                     including methods to generate and look-up addresses and \
                     keys.",
                )
                .setting(AppSettings::SubcommandRequiredElseHelp)
                .subcommand(MaspGenSpendKey::def())
                .subcommand(MaspGenPayAddr::def())
                .subcommand(MaspAddAddrKey::def())
                .subcommand(MaspListPayAddrs::def())
                .subcommand(MaspListKeys::def())
                .subcommand(MaspFindAddrKey::def())
        }
    }

    /// Find the given shielded address or key
    #[derive(Clone, Debug)]
    pub struct MaspFindAddrKey(pub args::AddrKeyFind);

    impl SubCmd for MaspFindAddrKey {
        const CMD: &'static str = "find";

        fn parse(matches: &ArgMatches) -> Option<Self> {
            matches
                .subcommand_matches(Self::CMD)
                .map(|matches| Self(args::AddrKeyFind::parse(matches)))
        }

        fn def() -> App {
            App::new(Self::CMD)
                .about("Find the given shielded address or key in the wallet")
                .add_args::<args::AddrKeyFind>()
        }
    }

    /// List all known shielded keys
    #[derive(Clone, Debug)]
    pub struct MaspListKeys(pub args::MaspKeysList);

    impl SubCmd for MaspListKeys {
        const CMD: &'static str = "list-keys";

        fn parse(matches: &ArgMatches) -> Option<Self> {
            matches
                .subcommand_matches(Self::CMD)
                .map(|matches| Self(args::MaspKeysList::parse(matches)))
        }

        fn def() -> App {
            App::new(Self::CMD)
                .about("Lists all shielded keys in the wallet")
                .add_args::<args::MaspKeysList>()
        }
    }

    /// List all known payment addresses
    #[derive(Clone, Debug)]
    pub struct MaspListPayAddrs;

    impl SubCmd for MaspListPayAddrs {
        const CMD: &'static str = "list-addrs";

        fn parse(matches: &ArgMatches) -> Option<Self> {
            matches
                .subcommand_matches(Self::CMD)
                .map(|_matches| MaspListPayAddrs)
        }

        fn def() -> App {
            App::new(Self::CMD)
                .about("Lists all payment addresses in the wallet")
        }
    }

    /// Add a key or an address
    #[derive(Clone, Debug)]
    pub struct MaspAddAddrKey(pub args::MaspAddrKeyAdd);

    impl SubCmd for MaspAddAddrKey {
        const CMD: &'static str = "add";

        fn parse(matches: &ArgMatches) -> Option<Self> {
            matches.subcommand_matches(Self::CMD).map(|matches| {
                MaspAddAddrKey(args::MaspAddrKeyAdd::parse(matches))
            })
        }

        fn def() -> App {
            App::new(Self::CMD)
                .about("Adds the given payment address or key to the wallet")
                .add_args::<args::MaspAddrKeyAdd>()
        }
    }

    /// Generate a spending key
    #[derive(Clone, Debug)]
    pub struct MaspGenSpendKey(pub args::MaspSpendKeyGen);

    impl SubCmd for MaspGenSpendKey {
        const CMD: &'static str = "gen-key";

        fn parse(matches: &ArgMatches) -> Option<Self> {
            matches.subcommand_matches(Self::CMD).map(|matches| {
                MaspGenSpendKey(args::MaspSpendKeyGen::parse(matches))
            })
        }

        fn def() -> App {
            App::new(Self::CMD)
                .about("Generates a random spending key")
                .add_args::<args::MaspSpendKeyGen>()
        }
    }

    /// Generate a payment address from a viewing key or payment address
    #[derive(Clone, Debug)]
    pub struct MaspGenPayAddr(pub args::MaspPayAddrGen<args::CliTypes>);

    impl SubCmd for MaspGenPayAddr {
        const CMD: &'static str = "gen-addr";

        fn parse(matches: &ArgMatches) -> Option<Self> {
            matches.subcommand_matches(Self::CMD).map(|matches| {
                MaspGenPayAddr(args::MaspPayAddrGen::parse(matches))
            })
        }

        fn def() -> App {
            App::new(Self::CMD)
                .about(
                    "Generates a payment address from the given spending key",
                )
                .add_args::<args::MaspPayAddrGen<args::CliTypes>>()
        }
    }

    #[derive(Clone, Debug)]
    pub enum WalletAddress {
        Gen(AddressGen),
        Restore(AddressRestore),
        Find(AddressOrAliasFind),
        List(AddressList),
        Add(AddressAdd),
    }

    impl SubCmd for WalletAddress {
        const CMD: &'static str = "address";

        fn parse(matches: &ArgMatches) -> Option<Self> {
            matches.subcommand_matches(Self::CMD).and_then(|matches| {
                let gen = SubCmd::parse(matches).map(Self::Gen);
                let restore = SubCmd::parse(matches).map(Self::Restore);
                let find = SubCmd::parse(matches).map(Self::Find);
                let list = SubCmd::parse(matches).map(Self::List);
                let add = SubCmd::parse(matches).map(Self::Add);
                gen.or(restore).or(find).or(list).or(add)
            })
        }

        fn def() -> App {
            App::new(Self::CMD)
                .about(
                    "Address management, including methods to generate and \
                     look-up addresses.",
                )
                .setting(AppSettings::SubcommandRequiredElseHelp)
                .subcommand(AddressGen::def())
                .subcommand(AddressRestore::def())
                .subcommand(AddressOrAliasFind::def())
                .subcommand(AddressList::def())
                .subcommand(AddressAdd::def())
        }
    }

    /// Generate a new keypair and an implicit address derived from it
    #[derive(Clone, Debug)]
    pub struct AddressGen(pub args::KeyAndAddressGen);

    impl SubCmd for AddressGen {
        const CMD: &'static str = "gen";

        fn parse(matches: &ArgMatches) -> Option<Self> {
            matches.subcommand_matches(Self::CMD).map(|matches| {
                AddressGen(args::KeyAndAddressGen::parse(matches))
            })
        }

        fn def() -> App {
            App::new(Self::CMD)
                .about(
                    "Generates a keypair with a given alias and derives the \
                     implicit address from its public key. The address will \
                     be stored with the same alias.",
                )
                .add_args::<args::KeyAndAddressGen>()
        }
    }

    /// Restore a keypair and an implicit address from the mnemonic code
    #[derive(Clone, Debug)]
    pub struct AddressRestore(pub args::KeyAndAddressRestore);

    impl SubCmd for AddressRestore {
        const CMD: &'static str = "restore";

        fn parse(matches: &ArgMatches) -> Option<Self> {
            matches.subcommand_matches(Self::CMD).map(|matches| {
                AddressRestore(args::KeyAndAddressRestore::parse(matches))
            })
        }

        fn def() -> App {
            App::new(Self::CMD)
                .about(
                    "Restores a keypair from the given mnemonic code and \
                     derives the implicit address from its public key. Stores \
                     the keypair and the address with the given alias.",
                )
                .add_args::<args::KeyAndAddressRestore>()
        }
    }

    /// Find an address by its alias
    #[derive(Clone, Debug)]
    pub struct AddressOrAliasFind(pub args::AddressOrAliasFind);

    impl SubCmd for AddressOrAliasFind {
        const CMD: &'static str = "find";

        fn parse(matches: &ArgMatches) -> Option<Self> {
            matches.subcommand_matches(Self::CMD).map(|matches| {
                AddressOrAliasFind(args::AddressOrAliasFind::parse(matches))
            })
        }

        fn def() -> App {
            App::new(Self::CMD)
                .about(
                    "Find an address by its alias or an alias by its address.",
                )
                .add_args::<args::AddressOrAliasFind>()
        }
    }

    /// List known addresses
    #[derive(Clone, Debug)]
    pub struct AddressList;

    impl SubCmd for AddressList {
        const CMD: &'static str = "list";

        fn parse(matches: &ArgMatches) -> Option<Self> {
            matches
                .subcommand_matches(Self::CMD)
                .map(|_matches| AddressList)
        }

        fn def() -> App {
            App::new(Self::CMD).about("List all known addresses.")
        }
    }

    /// Generate a new keypair and an implicit address derived from it
    #[derive(Clone, Debug)]
    pub struct AddressAdd(pub args::AddressAdd);

    impl SubCmd for AddressAdd {
        const CMD: &'static str = "add";

        fn parse(matches: &ArgMatches) -> Option<Self> {
            matches
                .subcommand_matches(Self::CMD)
                .map(|matches| AddressAdd(args::AddressAdd::parse(matches)))
        }

        fn def() -> App {
            App::new(Self::CMD)
                .about("Store an alias for an address in the wallet.")
                .add_args::<args::AddressAdd>()
        }
    }

    #[derive(Clone, Debug)]
    pub enum Ledger {
        Run(LedgerRun),
        RunUntil(LedgerRunUntil),
        Reset(LedgerReset),
        DumpDb(LedgerDumpDb),
        RollBack(LedgerRollBack),
    }

    impl SubCmd for Ledger {
        const CMD: &'static str = "ledger";

        fn parse(matches: &ArgMatches) -> Option<Self> {
            matches.subcommand_matches(Self::CMD).and_then(|matches| {
                let run = SubCmd::parse(matches).map(Self::Run);
                let reset = SubCmd::parse(matches).map(Self::Reset);
                let dump_db = SubCmd::parse(matches).map(Self::DumpDb);
                let rollback = SubCmd::parse(matches).map(Self::RollBack);
                let run_until = SubCmd::parse(matches).map(Self::RunUntil);
                run.or(reset)
                    .or(dump_db)
                    .or(rollback)
                    .or(run_until)
                    // The `run` command is the default if no sub-command given
                    .or(Some(Self::Run(LedgerRun(args::LedgerRun {
                        start_time: None,
                        tx_index: false,
                    }))))
            })
        }

        fn def() -> App {
            App::new(Self::CMD)
                .about(
                    "Ledger node sub-commands. If no sub-command specified, \
                     defaults to run the node.",
                )
                .subcommand(LedgerRun::def())
                .subcommand(LedgerRunUntil::def())
                .subcommand(LedgerReset::def())
                .subcommand(LedgerDumpDb::def())
                .subcommand(LedgerRollBack::def())
        }
    }

    #[derive(Clone, Debug)]
    pub struct LedgerRun(pub args::LedgerRun);

    impl SubCmd for LedgerRun {
        const CMD: &'static str = "run";

        fn parse(matches: &ArgMatches) -> Option<Self> {
            matches
                .subcommand_matches(Self::CMD)
                .map(|matches| Self(args::LedgerRun::parse(matches)))
        }

        fn def() -> App {
            App::new(Self::CMD)
                .about("Run Namada ledger node.")
                .add_args::<args::LedgerRun>()
        }
    }

    #[derive(Clone, Debug)]
    pub struct LedgerRunUntil(pub args::LedgerRunUntil);

    impl SubCmd for LedgerRunUntil {
        const CMD: &'static str = "run-until";

        fn parse(matches: &ArgMatches) -> Option<Self> {
            matches
                .subcommand_matches(Self::CMD)
                .map(|matches| Self(args::LedgerRunUntil::parse(matches)))
        }

        fn def() -> App {
            App::new(Self::CMD)
                .about(
                    "Run Namada ledger node until a given height. Then halt \
                     or suspend.",
                )
                .add_args::<args::LedgerRunUntil>()
        }
    }

    #[derive(Clone, Debug)]
    pub struct LedgerReset;

    impl SubCmd for LedgerReset {
        const CMD: &'static str = "reset";

        fn parse(matches: &ArgMatches) -> Option<Self> {
            matches.subcommand_matches(Self::CMD).map(|_matches| Self)
        }

        fn def() -> App {
            App::new(Self::CMD).about(
                "Delete Namada ledger node's and Tendermint node's storage \
                 data.",
            )
        }
    }

    #[derive(Clone, Debug)]
    pub struct LedgerDumpDb(pub args::LedgerDumpDb);

    impl SubCmd for LedgerDumpDb {
        const CMD: &'static str = "dump-db";

        fn parse(matches: &ArgMatches) -> Option<Self> {
            matches
                .subcommand_matches(Self::CMD)
                .map(|matches| Self(args::LedgerDumpDb::parse(matches)))
        }

        fn def() -> App {
            App::new(Self::CMD)
                .about("Dump Namada ledger node's DB from a block into a file.")
                .add_args::<args::LedgerDumpDb>()
        }
    }

    #[derive(Clone, Debug)]
    pub struct LedgerRollBack;

    impl SubCmd for LedgerRollBack {
        const CMD: &'static str = "rollback";

        fn parse(matches: &ArgMatches) -> Option<Self> {
            matches.subcommand_matches(Self::CMD).map(|_matches| Self)
        }

        fn def() -> App {
            App::new(Self::CMD).about(
                "Roll Namada state back to the previous height. This command \
                 does not create a backup of neither the Namada nor the \
                 Tendermint state before execution: for extra safety, it is \
                 recommended to make a backup in advance.",
            )
        }
    }

    #[derive(Clone, Debug)]
    pub enum Config {
        Gen(ConfigGen),
    }

    impl SubCmd for Config {
        const CMD: &'static str = "config";

        fn parse(matches: &ArgMatches) -> Option<Self> {
            matches
                .subcommand_matches(Self::CMD)
                .and_then(|matches| SubCmd::parse(matches).map(Self::Gen))
        }

        fn def() -> App {
            App::new(Self::CMD)
                .setting(AppSettings::SubcommandRequiredElseHelp)
                .about("Configuration sub-commands.")
                .subcommand(ConfigGen::def())
        }
    }

    #[derive(Clone, Debug)]
    pub struct ConfigGen;

    impl SubCmd for ConfigGen {
        const CMD: &'static str = "gen";

        fn parse(matches: &ArgMatches) -> Option<Self> {
            matches.subcommand_matches(Self::CMD).map(|_matches| Self)
        }

        fn def() -> App {
            App::new(Self::CMD)
                .about("Generate the default configuration file.")
        }
    }

    #[derive(Clone, Debug)]
    pub struct QueryResult(pub args::QueryResult<args::CliTypes>);

    impl SubCmd for QueryResult {
        const CMD: &'static str = "tx-result";

        fn parse(matches: &ArgMatches) -> Option<Self> {
            matches
                .subcommand_matches(Self::CMD)
                .map(|matches| QueryResult(args::QueryResult::parse(matches)))
        }

        fn def() -> App {
            App::new(Self::CMD)
                .about("Query the result of a transaction.")
                .add_args::<args::QueryResult<args::CliTypes>>()
        }
    }

    #[derive(Clone, Debug)]
    pub struct QueryProposal(pub args::QueryProposal<args::CliTypes>);

    impl SubCmd for QueryProposal {
        const CMD: &'static str = "query-proposal";

        fn parse(matches: &ArgMatches) -> Option<Self>
        where
            Self: Sized,
        {
            matches.subcommand_matches(Self::CMD).map(|matches| {
                QueryProposal(args::QueryProposal::parse(matches))
            })
        }

        fn def() -> App {
            App::new(Self::CMD)
                .about("Query proposals.")
                .add_args::<args::QueryProposal<args::CliTypes>>()
        }
    }

    #[derive(Clone, Debug)]
    pub struct QueryProposalResult(
        pub args::QueryProposalResult<args::CliTypes>,
    );

    impl SubCmd for QueryProposalResult {
        const CMD: &'static str = "query-proposal-result";

        fn parse(matches: &ArgMatches) -> Option<Self>
        where
            Self: Sized,
        {
            matches.subcommand_matches(Self::CMD).map(|matches| {
                QueryProposalResult(args::QueryProposalResult::parse(matches))
            })
        }

        fn def() -> App {
            App::new(Self::CMD)
                .about("Query proposals result.")
                .add_args::<args::QueryProposalResult<args::CliTypes>>()
        }
    }

    #[derive(Clone, Debug)]
    pub struct QueryProtocolParameters(
        pub args::QueryProtocolParameters<args::CliTypes>,
    );

    impl SubCmd for QueryProtocolParameters {
        const CMD: &'static str = "query-protocol-parameters";

        fn parse(matches: &ArgMatches) -> Option<Self>
        where
            Self: Sized,
        {
            matches.subcommand_matches(Self::CMD).map(|matches| {
                QueryProtocolParameters(args::QueryProtocolParameters::parse(
                    matches,
                ))
            })
        }

        fn def() -> App {
            App::new(Self::CMD)
                .about("Query protocol parameters.")
                .add_args::<args::QueryProtocolParameters<args::CliTypes>>()
        }
    }

    #[derive(Clone, Debug)]
    pub struct TxCustom(pub args::TxCustom<args::CliTypes>);

    impl SubCmd for TxCustom {
        const CMD: &'static str = "tx";

        fn parse(matches: &ArgMatches) -> Option<Self> {
            matches
                .subcommand_matches(Self::CMD)
                .map(|matches| TxCustom(args::TxCustom::parse(matches)))
        }

        fn def() -> App {
            App::new(Self::CMD)
                .about("Send a transaction with custom WASM code.")
                .add_args::<args::TxCustom<args::CliTypes>>()
        }
    }

    #[derive(Clone, Debug)]
    pub struct TxTransfer(pub args::TxTransfer<crate::cli::args::CliTypes>);

    impl SubCmd for TxTransfer {
        const CMD: &'static str = "transfer";

        fn parse(matches: &ArgMatches) -> Option<Self> {
            matches
                .subcommand_matches(Self::CMD)
                .map(|matches| TxTransfer(args::TxTransfer::parse(matches)))
        }

        fn def() -> App {
            App::new(Self::CMD)
                .about("Send a signed transfer transaction.")
                .add_args::<args::TxTransfer<crate::cli::args::CliTypes>>()
        }
    }

    #[derive(Clone, Debug)]
    pub struct TxIbcTransfer(pub args::TxIbcTransfer<args::CliTypes>);

    impl SubCmd for TxIbcTransfer {
        const CMD: &'static str = "ibc-transfer";

        fn parse(matches: &ArgMatches) -> Option<Self> {
            matches.subcommand_matches(Self::CMD).map(|matches| {
                TxIbcTransfer(args::TxIbcTransfer::parse(matches))
            })
        }

        fn def() -> App {
            App::new(Self::CMD)
                .about("Send a signed IBC transfer transaction.")
                .add_args::<args::TxIbcTransfer<args::CliTypes>>()
        }
    }

    #[derive(Clone, Debug)]
    pub struct TxUpdateVp(pub args::TxUpdateVp<args::CliTypes>);

    impl SubCmd for TxUpdateVp {
        const CMD: &'static str = "update";

        fn parse(matches: &ArgMatches) -> Option<Self> {
            matches
                .subcommand_matches(Self::CMD)
                .map(|matches| TxUpdateVp(args::TxUpdateVp::parse(matches)))
        }

        fn def() -> App {
            App::new(Self::CMD)
                .about(
                    "Send a signed transaction to update account's validity \
                     predicate.",
                )
                .add_args::<args::TxUpdateVp<args::CliTypes>>()
        }
    }

    #[derive(Clone, Debug)]
    pub struct TxInitAccount(pub args::TxInitAccount<args::CliTypes>);

    impl SubCmd for TxInitAccount {
        const CMD: &'static str = "init-account";

        fn parse(matches: &ArgMatches) -> Option<Self> {
            matches.subcommand_matches(Self::CMD).map(|matches| {
                TxInitAccount(args::TxInitAccount::parse(matches))
            })
        }

        fn def() -> App {
            App::new(Self::CMD)
                .about(
                    "Send a signed transaction to create a new established \
                     account.",
                )
                .add_args::<args::TxInitAccount<args::CliTypes>>()
        }
    }

    #[derive(Clone, Debug)]
    pub struct TxInitValidator(pub args::TxInitValidator<args::CliTypes>);

    impl SubCmd for TxInitValidator {
        const CMD: &'static str = "init-validator";

        fn parse(matches: &ArgMatches) -> Option<Self> {
            matches.subcommand_matches(Self::CMD).map(|matches| {
                TxInitValidator(args::TxInitValidator::parse(matches))
            })
        }

        fn def() -> App {
            App::new(Self::CMD)
                .about(
                    "Send a signed transaction to create a new validator \
                     account.",
                )
                .add_args::<args::TxInitValidator<args::CliTypes>>()
        }
    }

    #[derive(Clone, Debug)]
    pub struct Bond(pub args::Bond<args::CliTypes>);

    impl SubCmd for Bond {
        const CMD: &'static str = "bond";

        fn parse(matches: &ArgMatches) -> Option<Self> {
            matches
                .subcommand_matches(Self::CMD)
                .map(|matches| Bond(args::Bond::parse(matches)))
        }

        fn def() -> App {
            App::new(Self::CMD)
                .about("Bond tokens in PoS system.")
                .add_args::<args::Bond<args::CliTypes>>()
        }
    }

    #[derive(Clone, Debug)]
    pub struct Unbond(pub args::Unbond<args::CliTypes>);

    impl SubCmd for Unbond {
        const CMD: &'static str = "unbond";

        fn parse(matches: &ArgMatches) -> Option<Self> {
            matches
                .subcommand_matches(Self::CMD)
                .map(|matches| Unbond(args::Unbond::parse(matches)))
        }

        fn def() -> App {
            App::new(Self::CMD)
                .about("Unbond tokens from a PoS bond.")
                .add_args::<args::Unbond<args::CliTypes>>()
        }
    }

    #[derive(Clone, Debug)]
    pub struct Withdraw(pub args::Withdraw<args::CliTypes>);

    impl SubCmd for Withdraw {
        const CMD: &'static str = "withdraw";

        fn parse(matches: &ArgMatches) -> Option<Self> {
            matches
                .subcommand_matches(Self::CMD)
                .map(|matches| Withdraw(args::Withdraw::parse(matches)))
        }

        fn def() -> App {
            App::new(Self::CMD)
                .about("Withdraw tokens from previously unbonded PoS bond.")
                .add_args::<args::Withdraw<args::CliTypes>>()
        }
    }

    #[derive(Clone, Debug)]
    pub struct QueryEpoch(pub args::Query<args::CliTypes>);

    impl SubCmd for QueryEpoch {
        const CMD: &'static str = "epoch";

        fn parse(matches: &ArgMatches) -> Option<Self> {
            matches
                .subcommand_matches(Self::CMD)
                .map(|matches| QueryEpoch(args::Query::parse(matches)))
        }

        fn def() -> App {
            App::new(Self::CMD)
                .about("Query the epoch of the last committed block.")
                .add_args::<args::Query<args::CliTypes>>()
        }
    }

    #[derive(Clone, Debug)]
    pub struct QueryConversions(pub args::QueryConversions<args::CliTypes>);

    impl SubCmd for QueryConversions {
        const CMD: &'static str = "conversions";

        fn parse(matches: &ArgMatches) -> Option<Self> {
            matches.subcommand_matches(Self::CMD).map(|matches| {
                QueryConversions(args::QueryConversions::parse(matches))
            })
        }

        fn def() -> App {
            App::new(Self::CMD)
                .about("Query currently applicable conversions.")
                .add_args::<args::QueryConversions<args::CliTypes>>()
        }
    }

    #[derive(Clone, Debug)]
    pub struct QueryBlock(pub args::Query<args::CliTypes>);

    impl SubCmd for QueryBlock {
        const CMD: &'static str = "block";

        fn parse(matches: &ArgMatches) -> Option<Self> {
            matches
                .subcommand_matches(Self::CMD)
                .map(|matches| QueryBlock(args::Query::parse(matches)))
        }

        fn def() -> App {
            App::new(Self::CMD)
                .about("Query the last committed block.")
                .add_args::<args::Query<args::CliTypes>>()
        }
    }

    #[derive(Clone, Debug)]
    pub struct QueryBalance(pub args::QueryBalance<args::CliTypes>);

    impl SubCmd for QueryBalance {
        const CMD: &'static str = "balance";

        fn parse(matches: &ArgMatches) -> Option<Self> {
            matches
                .subcommand_matches(Self::CMD)
                .map(|matches| QueryBalance(args::QueryBalance::parse(matches)))
        }

        fn def() -> App {
            App::new(Self::CMD)
                .about("Query balance(s) of tokens.")
                .add_args::<args::QueryBalance<args::CliTypes>>()
        }
    }

    #[derive(Clone, Debug)]
    pub struct QueryBonds(pub args::QueryBonds<args::CliTypes>);

    impl SubCmd for QueryBonds {
        const CMD: &'static str = "bonds";

        fn parse(matches: &ArgMatches) -> Option<Self> {
            matches
                .subcommand_matches(Self::CMD)
                .map(|matches| QueryBonds(args::QueryBonds::parse(matches)))
        }

        fn def() -> App {
            App::new(Self::CMD)
                .about("Query PoS bond(s).")
                .add_args::<args::QueryBonds<args::CliTypes>>()
        }
    }

    #[derive(Clone, Debug)]
    pub struct QueryBondedStake(pub args::QueryBondedStake<args::CliTypes>);

    impl SubCmd for QueryBondedStake {
        const CMD: &'static str = "bonded-stake";

        fn parse(matches: &ArgMatches) -> Option<Self> {
            matches.subcommand_matches(Self::CMD).map(|matches| {
                QueryBondedStake(args::QueryBondedStake::parse(matches))
            })
        }

        fn def() -> App {
            App::new(Self::CMD)
                .about("Query PoS bonded stake.")
                .add_args::<args::QueryBondedStake<args::CliTypes>>()
        }
    }

    #[derive(Clone, Debug)]
    pub struct QueryTransfers(pub args::QueryTransfers<args::CliTypes>);

    impl SubCmd for QueryTransfers {
        const CMD: &'static str = "show-transfers";

        fn parse(matches: &ArgMatches) -> Option<Self> {
            matches.subcommand_matches(Self::CMD).map(|matches| {
                QueryTransfers(args::QueryTransfers::parse(matches))
            })
        }

        fn def() -> App {
            App::new(Self::CMD)
                .about("Query the accepted transfers to date.")
                .add_args::<args::QueryTransfers<args::CliTypes>>()
        }
    }

    #[derive(Clone, Debug)]
    pub struct QueryCommissionRate(
        pub args::QueryCommissionRate<args::CliTypes>,
    );

    impl SubCmd for QueryCommissionRate {
        const CMD: &'static str = "commission-rate";

        fn parse(matches: &ArgMatches) -> Option<Self> {
            matches.subcommand_matches(Self::CMD).map(|matches| {
                QueryCommissionRate(args::QueryCommissionRate::parse(matches))
            })
        }

        fn def() -> App {
            App::new(Self::CMD)
                .about("Query commission rate.")
                .add_args::<args::QueryCommissionRate<args::CliTypes>>()
        }
    }

    #[derive(Clone, Debug)]
    pub struct QuerySlashes(pub args::QuerySlashes<args::CliTypes>);

    impl SubCmd for QuerySlashes {
        const CMD: &'static str = "slashes";

        fn parse(matches: &ArgMatches) -> Option<Self>
        where
            Self: Sized,
        {
            matches
                .subcommand_matches(Self::CMD)
                .map(|matches| QuerySlashes(args::QuerySlashes::parse(matches)))
        }

        fn def() -> App {
            App::new(Self::CMD)
                .about("Query PoS applied slashes.")
                .add_args::<args::QuerySlashes<args::CliTypes>>()
        }
    }

    #[derive(Clone, Debug)]
    pub struct QueryDelegations(pub args::QueryDelegations<args::CliTypes>);

    impl SubCmd for QueryDelegations {
        const CMD: &'static str = "delegations";

        fn parse(matches: &ArgMatches) -> Option<Self>
        where
            Self: Sized,
        {
            matches.subcommand_matches(Self::CMD).map(|matches| {
                QueryDelegations(args::QueryDelegations::parse(matches))
            })
        }

        fn def() -> App {
            App::new(Self::CMD)
                .about("Find PoS delegations from the given owner address.")
                .add_args::<args::QueryDelegations<args::CliTypes>>()
        }
    }

    #[derive(Clone, Debug)]
    pub struct QueryRawBytes(pub args::QueryRawBytes<args::CliTypes>);

    impl SubCmd for QueryRawBytes {
        const CMD: &'static str = "query-bytes";

        fn parse(matches: &ArgMatches) -> Option<Self> {
            matches.subcommand_matches(Self::CMD).map(|matches| {
                QueryRawBytes(args::QueryRawBytes::parse(matches))
            })
        }

        fn def() -> App {
            App::new(Self::CMD)
                .about("Query the raw bytes of a given storage key")
                .add_args::<args::QueryRawBytes<args::CliTypes>>()
        }
    }

    #[derive(Clone, Debug)]
    pub struct TxInitProposal(pub args::InitProposal<args::CliTypes>);

    impl SubCmd for TxInitProposal {
        const CMD: &'static str = "init-proposal";

        fn parse(matches: &ArgMatches) -> Option<Self>
        where
            Self: Sized,
        {
            matches.subcommand_matches(Self::CMD).map(|matches| {
                TxInitProposal(args::InitProposal::parse(matches))
            })
        }

        fn def() -> App {
            App::new(Self::CMD)
                .about("Create a new proposal.")
                .add_args::<args::InitProposal<args::CliTypes>>()
        }
    }

    #[derive(Clone, Debug)]
    pub struct TxVoteProposal(pub args::VoteProposal<args::CliTypes>);

    impl SubCmd for TxVoteProposal {
        const CMD: &'static str = "vote-proposal";

        fn parse(matches: &ArgMatches) -> Option<Self>
        where
            Self: Sized,
        {
            matches.subcommand_matches(Self::CMD).map(|matches| {
                TxVoteProposal(args::VoteProposal::parse(matches))
            })
        }

        fn def() -> App {
            App::new(Self::CMD)
                .about("Vote a proposal.")
                .add_args::<args::VoteProposal<args::CliTypes>>()
        }
    }

    #[derive(Clone, Debug)]
    pub struct TxRevealPk(pub args::RevealPk<args::CliTypes>);

    impl SubCmd for TxRevealPk {
        const CMD: &'static str = "reveal-pk";

        fn parse(matches: &ArgMatches) -> Option<Self>
        where
            Self: Sized,
        {
            matches
                .subcommand_matches(Self::CMD)
                .map(|matches| TxRevealPk(args::RevealPk::parse(matches)))
        }

        fn def() -> App {
            App::new(Self::CMD)
                .about(
                    "Submit a tx to reveal the public key an implicit \
                     account. Typically, you don't have to do this manually \
                     and the client will detect when a tx to reveal PK is \
                     needed and submit it automatically. This will write the \
                     PK into the account's storage so that it can be used for \
                     signature verification on transactions authorized by \
                     this account.",
                )
                .add_args::<args::RevealPk<args::CliTypes>>()
        }
    }

    #[derive(Clone, Debug)]
    pub enum Utils {
        JoinNetwork(JoinNetwork),
        FetchWasms(FetchWasms),
        InitNetwork(InitNetwork),
        InitGenesisValidator(InitGenesisValidator),
        PkToTmAddress(PkToTmAddress),
    }

    impl SubCmd for Utils {
        const CMD: &'static str = "utils";

        fn parse(matches: &ArgMatches) -> Option<Self> {
            matches.subcommand_matches(Self::CMD).and_then(|matches| {
                let join_network =
                    SubCmd::parse(matches).map(Self::JoinNetwork);
                let fetch_wasms = SubCmd::parse(matches).map(Self::FetchWasms);
                let init_network =
                    SubCmd::parse(matches).map(Self::InitNetwork);
                let init_genesis =
                    SubCmd::parse(matches).map(Self::InitGenesisValidator);
                let pk_to_tm_address =
                    SubCmd::parse(matches).map(Self::PkToTmAddress);
                join_network
                    .or(fetch_wasms)
                    .or(init_network)
                    .or(init_genesis)
                    .or(pk_to_tm_address)
            })
        }

        fn def() -> App {
            App::new(Self::CMD)
                .about("Utilities.")
                .subcommand(JoinNetwork::def())
                .subcommand(FetchWasms::def())
                .subcommand(InitNetwork::def())
                .subcommand(InitGenesisValidator::def())
                .subcommand(PkToTmAddress::def())
                .setting(AppSettings::SubcommandRequiredElseHelp)
        }
    }

    #[derive(Clone, Debug)]
    pub struct JoinNetwork(pub args::JoinNetwork);

    impl SubCmd for JoinNetwork {
        const CMD: &'static str = "join-network";

        fn parse(matches: &ArgMatches) -> Option<Self> {
            matches
                .subcommand_matches(Self::CMD)
                .map(|matches| Self(args::JoinNetwork::parse(matches)))
        }

        fn def() -> App {
            App::new(Self::CMD)
                .about("Configure Namada to join an existing network.")
                .add_args::<args::JoinNetwork>()
        }
    }

    #[derive(Clone, Debug)]
    pub struct FetchWasms(pub args::FetchWasms);

    impl SubCmd for FetchWasms {
        const CMD: &'static str = "fetch-wasms";

        fn parse(matches: &ArgMatches) -> Option<Self> {
            matches
                .subcommand_matches(Self::CMD)
                .map(|matches| Self(args::FetchWasms::parse(matches)))
        }

        fn def() -> App {
            App::new(Self::CMD)
                .about("Ensure pre-built wasms are present")
                .add_args::<args::FetchWasms>()
        }
    }

    #[derive(Clone, Debug)]
    pub struct InitNetwork(pub args::InitNetwork);

    impl SubCmd for InitNetwork {
        const CMD: &'static str = "init-network";

        fn parse(matches: &ArgMatches) -> Option<Self> {
            matches
                .subcommand_matches(Self::CMD)
                .map(|matches| Self(args::InitNetwork::parse(matches)))
        }

        fn def() -> App {
            App::new(Self::CMD)
                .about("Initialize a new test network.")
                .add_args::<args::InitNetwork>()
        }
    }

    #[derive(Clone, Debug)]
    pub struct InitGenesisValidator(pub args::InitGenesisValidator);

    impl SubCmd for InitGenesisValidator {
        const CMD: &'static str = "init-genesis-validator";

        fn parse(matches: &ArgMatches) -> Option<Self> {
            matches
                .subcommand_matches(Self::CMD)
                .map(|matches| Self(args::InitGenesisValidator::parse(matches)))
        }

        fn def() -> App {
            App::new(Self::CMD)
                .about(
                    "Initialize genesis validator's address, consensus key \
                     and validator account key and use it in the ledger's \
                     node.",
                )
                .add_args::<args::InitGenesisValidator>()
        }
    }

    #[derive(Clone, Debug)]
    pub struct PkToTmAddress(pub args::PkToTmAddress);

    impl SubCmd for PkToTmAddress {
        const CMD: &'static str = "pk-to-tm";

        fn parse(matches: &ArgMatches) -> Option<Self> {
            matches
                .subcommand_matches(Self::CMD)
                .map(|matches| Self(args::PkToTmAddress::parse(matches)))
        }

        fn def() -> App {
            App::new(Self::CMD)
                .about(
                    "Convert a validator's consensus public key to a \
                     Tendermint address.",
                )
                .add_args::<args::PkToTmAddress>()
        }
    }
}

pub mod args {

    use std::env;
    use std::net::SocketAddr;
    use std::path::PathBuf;
    use std::str::FromStr;

    use namada::ibc::core::ics24_host::identifier::{ChannelId, PortId};
    pub use namada::ledger::args::*;
    use namada::types::address::Address;
    use namada::types::chain::{ChainId, ChainIdPrefix};
    use namada::types::key::*;
    use namada::types::masp::MaspValue;
    use namada::types::storage::{self, BlockHeight, Epoch};
    use namada::types::time::DateTimeUtc;
    use namada::types::token;
    use rust_decimal::Decimal;

    use super::context::*;
    use super::utils::*;
    use super::{ArgGroup, ArgMatches};
    use crate::config::{self, Action, ActionAtHeight, TendermintMode};
    use crate::facade::tendermint::Timeout;
    use crate::facade::tendermint_config::net::Address as TendermintAddress;

    pub const TX_INIT_ACCOUNT_WASM: &str = "tx_init_account.wasm";
    pub const TX_INIT_VALIDATOR_WASM: &str = "tx_init_validator.wasm";
    pub const TX_INIT_PROPOSAL: &str = "tx_init_proposal.wasm";
    pub const TX_VOTE_PROPOSAL: &str = "tx_vote_proposal.wasm";
    pub const TX_REVEAL_PK: &str = "tx_reveal_pk.wasm";
    pub const TX_UPDATE_VP_WASM: &str = "tx_update_vp.wasm";
    pub const TX_TRANSFER_WASM: &str = "tx_transfer.wasm";
    pub const TX_IBC_WASM: &str = "tx_ibc.wasm";
    pub const VP_USER_WASM: &str = "vp_user.wasm";
    pub const TX_BOND_WASM: &str = "tx_bond.wasm";
    pub const TX_UNBOND_WASM: &str = "tx_unbond.wasm";
    pub const TX_WITHDRAW_WASM: &str = "tx_withdraw.wasm";
    pub const TX_CHANGE_COMMISSION_WASM: &str =
        "tx_change_validator_commission.wasm";

    pub const ADDRESS: Arg<WalletAddress> = arg("address");
    pub const ALIAS_OPT: ArgOpt<String> = ALIAS.opt();
    pub const ALIAS: Arg<String> = arg("alias");
    pub const ALIAS_FORCE: ArgFlag = flag("alias-force");
    pub const ALLOW_DUPLICATE_IP: ArgFlag = flag("allow-duplicate-ip");
    pub const AMOUNT: Arg<token::Amount> = arg("amount");
    pub const ARCHIVE_DIR: ArgOpt<PathBuf> = arg_opt("archive-dir");
    pub const BALANCE_OWNER: ArgOpt<WalletBalanceOwner> = arg_opt("owner");
    pub const BASE_DIR: ArgDefault<PathBuf> = arg_default(
        "base-dir",
        DefaultFn(|| match env::var("NAMADA_BASE_DIR") {
            Ok(dir) => PathBuf::from(dir),
            Err(_) => config::get_default_namada_folder(),
        }),
    );
    pub const BLOCK_HEIGHT: Arg<BlockHeight> = arg("block-height");
    // pub const BLOCK_HEIGHT_OPT: ArgOpt<BlockHeight> = arg_opt("height");
    pub const BROADCAST_ONLY: ArgFlag = flag("broadcast-only");
    pub const CHAIN_ID: Arg<ChainId> = arg("chain-id");
    pub const CHAIN_ID_OPT: ArgOpt<ChainId> = CHAIN_ID.opt();
    pub const CHAIN_ID_PREFIX: Arg<ChainIdPrefix> = arg("chain-prefix");
    pub const CHANNEL_ID: Arg<ChannelId> = arg("channel-id");
    pub const CODE_PATH: Arg<PathBuf> = arg("code-path");
    pub const CODE_PATH_OPT: ArgOpt<PathBuf> = CODE_PATH.opt();
    pub const COMMISSION_RATE: Arg<Decimal> = arg("commission-rate");
    pub const CONSENSUS_TIMEOUT_COMMIT: ArgDefault<Timeout> = arg_default(
        "consensus-timeout-commit",
        DefaultFn(|| Timeout::from_str("1s").unwrap()),
    );
    pub const DATA_PATH_OPT: ArgOpt<PathBuf> = arg_opt("data-path");
    pub const DATA_PATH: Arg<PathBuf> = arg("data-path");
    pub const DECRYPT: ArgFlag = flag("decrypt");
    pub const DONT_ARCHIVE: ArgFlag = flag("dont-archive");
    pub const DRY_RUN_TX: ArgFlag = flag("dry-run");
    pub const DUMP_TX: ArgFlag = flag("dump-tx");
    pub const EPOCH: ArgOpt<Epoch> = arg_opt("epoch");
    pub const EXPIRATION_OPT: ArgOpt<DateTimeUtc> = arg_opt("expiration");
    pub const FORCE: ArgFlag = flag("force");
    pub const DONT_PREFETCH_WASM: ArgFlag = flag("dont-prefetch-wasm");
    pub const GAS_AMOUNT: ArgDefault<token::Amount> =
        arg_default("gas-amount", DefaultFn(|| token::Amount::from(0)));
    pub const GAS_LIMIT: ArgDefault<token::Amount> =
        arg_default("gas-limit", DefaultFn(|| token::Amount::from(0)));
<<<<<<< HEAD
    const GAS_TOKEN: ArgDefaultFromCtx<WalletAddress> =
        arg_default_from_ctx("gas-token", DefaultFn(|| "NAM".into()));
    const GENESIS_PATH: Arg<PathBuf> = arg("genesis-path");
    const GENESIS_VALIDATOR: ArgOpt<String> = arg("genesis-validator").opt();
    const HALT_ACTION: ArgFlag = flag("halt");
    const HD_WALLET_DERIVATION_PATH: Arg<String> = arg("hd-path");
    const HD_WALLET_DERIVATION_PATH_OPT: ArgOpt<String> =
        HD_WALLET_DERIVATION_PATH.opt();
    const HISTORIC: ArgFlag = flag("historic");
    const LEDGER_ADDRESS_ABOUT: &str =
=======
    pub const GAS_TOKEN: ArgDefaultFromCtx<WalletAddress> =
        arg_default_from_ctx("gas-token", DefaultFn(|| "NAM".parse().unwrap()));
    pub const GENESIS_PATH: Arg<PathBuf> = arg("genesis-path");
    pub const GENESIS_VALIDATOR: ArgOpt<String> =
        arg("genesis-validator").opt();
    pub const HALT_ACTION: ArgFlag = flag("halt");
    pub const HISTORIC: ArgFlag = flag("historic");
    pub const LEDGER_ADDRESS_ABOUT: &str =
>>>>>>> a9a3e323
        "Address of a ledger node as \"{scheme}://{host}:{port}\". If the \
         scheme is not supplied, it is assumed to be TCP.";
    pub const LEDGER_ADDRESS_DEFAULT: ArgDefault<TendermintAddress> =
        LEDGER_ADDRESS.default(DefaultFn(|| {
            let raw = "127.0.0.1:26657";
            TendermintAddress::from_str(raw).unwrap()
        }));

    pub const LEDGER_ADDRESS: Arg<TendermintAddress> = arg("node");
    pub const LOCALHOST: ArgFlag = flag("localhost");
    pub const MASP_VALUE: Arg<MaspValue> = arg("value");
    pub const MAX_COMMISSION_RATE_CHANGE: Arg<Decimal> =
        arg("max-commission-rate-change");
    pub const MODE: ArgOpt<String> = arg_opt("mode");
    pub const NET_ADDRESS: Arg<SocketAddr> = arg("net-address");
    pub const NAMADA_START_TIME: ArgOpt<DateTimeUtc> = arg_opt("time");
    pub const NO_CONVERSIONS: ArgFlag = flag("no-conversions");
    pub const OUT_FILE_PATH_OPT: ArgOpt<PathBuf> = arg_opt("out-file-path");
    pub const OWNER: Arg<WalletAddress> = arg("owner");
    pub const OWNER_OPT: ArgOpt<WalletAddress> = OWNER.opt();
    pub const PIN: ArgFlag = flag("pin");
    pub const PORT_ID: ArgDefault<PortId> = arg_default(
        "port-id",
        DefaultFn(|| PortId::from_str("transfer").unwrap()),
    );
    pub const PROPOSAL_OFFLINE: ArgFlag = flag("offline");
    pub const PROTOCOL_KEY: ArgOpt<WalletPublicKey> = arg_opt("protocol-key");
    pub const PRE_GENESIS_PATH: ArgOpt<PathBuf> = arg_opt("pre-genesis-path");
    pub const PUBLIC_KEY: Arg<WalletPublicKey> = arg("public-key");
    pub const PROPOSAL_ID: Arg<u64> = arg("proposal-id");
    pub const PROPOSAL_ID_OPT: ArgOpt<u64> = arg_opt("proposal-id");
    pub const PROPOSAL_VOTE_PGF_OPT: ArgOpt<String> = arg_opt("pgf");
    pub const PROPOSAL_VOTE_ETH_OPT: ArgOpt<String> = arg_opt("eth");
    pub const PROPOSAL_VOTE: Arg<String> = arg("vote");
    pub const RAW_ADDRESS: Arg<Address> = arg("address");
    pub const RAW_ADDRESS_OPT: ArgOpt<Address> = RAW_ADDRESS.opt();
    pub const RAW_PUBLIC_KEY: Arg<common::PublicKey> = arg("public-key");
    pub const RAW_PUBLIC_KEY_OPT: ArgOpt<common::PublicKey> =
        arg_opt("public-key");
    pub const RECEIVER: Arg<String> = arg("receiver");
    pub const SCHEME: ArgDefault<SchemeType> =
        arg_default("scheme", DefaultFn(|| SchemeType::Ed25519));
    pub const SIGNER: ArgOpt<WalletAddress> = arg_opt("signer");
    pub const SIGNING_KEY_OPT: ArgOpt<WalletKeypair> = SIGNING_KEY.opt();
    pub const SIGNING_KEY: Arg<WalletKeypair> = arg("signing-key");
    pub const SOURCE: Arg<WalletAddress> = arg("source");
    pub const SOURCE_OPT: ArgOpt<WalletAddress> = SOURCE.opt();
    pub const STORAGE_KEY: Arg<storage::Key> = arg("storage-key");
    pub const SUB_PREFIX: ArgOpt<String> = arg_opt("sub-prefix");
    pub const SUSPEND_ACTION: ArgFlag = flag("suspend");
    pub const TENDERMINT_TX_INDEX: ArgFlag = flag("tx-index");
    pub const TIMEOUT_HEIGHT: ArgOpt<u64> = arg_opt("timeout-height");
    pub const TIMEOUT_SEC_OFFSET: ArgOpt<u64> = arg_opt("timeout-sec-offset");
    pub const TOKEN_OPT: ArgOpt<WalletAddress> = TOKEN.opt();
    pub const TOKEN: Arg<WalletAddress> = arg("token");
    pub const TRANSFER_SOURCE: Arg<WalletTransferSource> = arg("source");
    pub const TRANSFER_TARGET: Arg<WalletTransferTarget> = arg("target");
    pub const TX_HASH: Arg<String> = arg("tx-hash");
    pub const UNSAFE_DONT_ENCRYPT: ArgFlag = flag("unsafe-dont-encrypt");
    pub const UNSAFE_SHOW_SECRET: ArgFlag = flag("unsafe-show-secret");
    pub const VALIDATOR: Arg<WalletAddress> = arg("validator");
    pub const VALIDATOR_OPT: ArgOpt<WalletAddress> = VALIDATOR.opt();
    pub const VALIDATOR_ACCOUNT_KEY: ArgOpt<WalletPublicKey> =
        arg_opt("account-key");
    pub const VALIDATOR_CONSENSUS_KEY: ArgOpt<WalletKeypair> =
        arg_opt("consensus-key");
    pub const VALIDATOR_CODE_PATH: ArgOpt<PathBuf> =
        arg_opt("validator-code-path");
    pub const VALUE: ArgOpt<String> = arg_opt("value");
    pub const VIEWING_KEY: Arg<WalletViewingKey> = arg("key");
    pub const WALLET_ALIAS_FORCE: ArgFlag = flag("wallet-alias-force");
    pub const WASM_CHECKSUMS_PATH: Arg<PathBuf> = arg("wasm-checksums-path");
    pub const WASM_DIR: ArgOpt<PathBuf> = arg_opt("wasm-dir");

    /// Global command arguments
    #[derive(Clone, Debug)]
    pub struct Global {
        pub chain_id: Option<ChainId>,
        pub base_dir: PathBuf,
        pub wasm_dir: Option<PathBuf>,
        pub mode: Option<TendermintMode>,
    }

    impl Global {
        /// Parse global arguments
        pub fn parse(matches: &ArgMatches) -> Self {
            let chain_id = CHAIN_ID_OPT.parse(matches);
            let base_dir = BASE_DIR.parse(matches);
            let wasm_dir = WASM_DIR.parse(matches);
            let mode = MODE.parse(matches).map(TendermintMode::from);
            Global {
                chain_id,
                base_dir,
                wasm_dir,
                mode,
            }
        }

        /// Add global args definition. Should be added to every top-level
        /// command.
        pub fn def(app: App) -> App {
            app.arg(CHAIN_ID_OPT.def().about("The chain ID."))
                .arg(BASE_DIR.def().about(
                    "The base directory is where the nodes, client and wallet \
                     configuration and state is stored. This value can also \
                     be set via `NAMADA_BASE_DIR` environment variable, but \
                     the argument takes precedence, if specified. Defaults to \
                     `$XDG_DATA_HOME/namada` (`$HOME/.local/share/namada` \
                     where `XDG_DATA_HOME` is unset) on \
                     Unix,`$HOME/Library/Application Support/Namada` on \
                     Mac,and `%AppData%\\Namada` on Windows.",
                ))
                .arg(WASM_DIR.def().about(
                    "Directory with built WASM validity predicates, \
                     transactions. This value can also be set via \
                     `NAMADA_WASM_DIR` environment variable, but the argument \
                     takes precedence, if specified.",
                ))
                .arg(MODE.def().about(
                    "The mode in which to run Namada. Options are \n\t * \
                     Validator (default)\n\t * Full\n\t * Seed",
                ))
        }
    }

    #[derive(Clone, Debug)]
    pub struct LedgerRun {
        pub start_time: Option<DateTimeUtc>,
        pub tx_index: bool,
    }

    impl Args for LedgerRun {
        fn parse(matches: &ArgMatches) -> Self {
            let start_time = NAMADA_START_TIME.parse(matches);
            let tx_index = TENDERMINT_TX_INDEX.parse(matches);
            Self {
                start_time,
                tx_index,
            }
        }

        fn def(app: App) -> App {
            app.arg(NAMADA_START_TIME.def().about(
                "The start time of the ledger. Accepts a relaxed form of \
                 RFC3339. A space or a 'T' are accepted as the separator \
                 between the date and time components. Additional spaces are \
                 allowed between each component.\nAll of these examples are \
                 equivalent:\n2023-01-20T12:12:12Z\n2023-01-20 \
                 12:12:12Z\n2023-  01-20T12:  12:12Z",
            ))
            .arg(
                TENDERMINT_TX_INDEX
                    .def()
                    .about("Enable Tendermint tx indexing."),
            )
        }
    }

    #[derive(Clone, Debug)]
    pub struct LedgerRunUntil {
        pub time: Option<DateTimeUtc>,
        pub action_at_height: ActionAtHeight,
    }

    impl Args for LedgerRunUntil {
        fn parse(matches: &ArgMatches) -> Self {
            Self {
                time: NAMADA_START_TIME.parse(matches),
                action_at_height: ActionAtHeight {
                    height: BLOCK_HEIGHT.parse(matches),
                    action: if HALT_ACTION.parse(matches) {
                        Action::Halt
                    } else {
                        Action::Suspend
                    },
                },
            }
        }

        fn def(app: App) -> App {
            app.arg(
                NAMADA_START_TIME
                    .def()
                    .about("The start time of the ledger."),
            )
            .arg(BLOCK_HEIGHT.def().about("The block height to run until."))
            .arg(HALT_ACTION.def().about("Halt at the given block height"))
            .arg(
                SUSPEND_ACTION
                    .def()
                    .about("Suspend consensus at the given block height"),
            )
            .group(
                ArgGroup::new("find_flags")
                    .args(&[HALT_ACTION.name, SUSPEND_ACTION.name])
                    .required(true),
            )
        }
    }

    #[derive(Clone, Debug)]
    pub struct LedgerDumpDb {
        // TODO: allow to specify height
        // pub block_height: Option<BlockHeight>,
        pub out_file_path: PathBuf,
        pub historic: bool,
    }

    impl Args for LedgerDumpDb {
        fn parse(matches: &ArgMatches) -> Self {
            // let block_height = BLOCK_HEIGHT_OPT.parse(matches);
            let out_file_path = OUT_FILE_PATH_OPT
                .parse(matches)
                .unwrap_or_else(|| PathBuf::from("db_dump".to_string()));
            let historic = HISTORIC.parse(matches);

            Self {
                // block_height,
                out_file_path,
                historic,
            }
        }

        fn def(app: App) -> App {
            app
                // .arg(BLOCK_HEIGHT_OPT.def().about(
                //     "The block height to dump. Defaults to latest committed
                // block.", ))
                .arg(OUT_FILE_PATH_OPT.def().about(
                    "Path for the output file (omitting file extension). \
                     Defaults to \"db_dump.{block_height}.toml\" in the \
                     current working directory.",
                ))
                .arg(HISTORIC.def().about(
                    "If provided, dump also the diff of the last height",
                ))
        }
    }

    pub trait CliToSdk<X>: Args {
        fn to_sdk(self, ctx: &mut Context) -> X;
    }

    impl CliToSdk<QueryResult<SdkTypes>> for QueryResult<CliTypes> {
        fn to_sdk(self, ctx: &mut Context) -> QueryResult<SdkTypes> {
            QueryResult::<SdkTypes> {
                query: self.query.to_sdk(ctx),
                tx_hash: self.tx_hash,
            }
        }
    }

    impl Args for QueryResult<CliTypes> {
        fn parse(matches: &ArgMatches) -> Self {
            let query = Query::parse(matches);
            let tx_hash = TX_HASH.parse(matches);
            Self { query, tx_hash }
        }

        fn def(app: App) -> App {
            app.add_args::<Query<CliTypes>>().arg(
                TX_HASH
                    .def()
                    .about("The hash of the transaction being looked up."),
            )
        }
    }

    impl CliToSdk<TxCustom<SdkTypes>> for TxCustom<CliTypes> {
        fn to_sdk(self, ctx: &mut Context) -> TxCustom<SdkTypes> {
            TxCustom::<SdkTypes> {
                tx: self.tx.to_sdk(ctx),
                code_path: ctx.read_wasm(self.code_path),
                data_path: self.data_path.map(|data_path| {
                    std::fs::read(data_path)
                        .expect("Expected a file at given data path")
                }),
            }
        }
    }

    impl Args for TxCustom<CliTypes> {
        fn parse(matches: &ArgMatches) -> Self {
            let tx = Tx::parse(matches);
            let code_path = CODE_PATH.parse(matches);
            let data_path = DATA_PATH_OPT.parse(matches);
            Self {
                tx,
                code_path,
                data_path,
            }
        }

        fn def(app: App) -> App {
            app.add_args::<Tx<CliTypes>>()
                .arg(
                    CODE_PATH
                        .def()
                        .about("The path to the transaction's WASM code."),
                )
                .arg(DATA_PATH_OPT.def().about(
                    "The data file at this path containing arbitrary bytes \
                     will be passed to the transaction code when it's \
                     executed.",
                ))
        }
    }

    impl CliToSdk<TxTransfer<SdkTypes>> for TxTransfer<CliTypes> {
        fn to_sdk(self, ctx: &mut Context) -> TxTransfer<SdkTypes> {
            TxTransfer::<SdkTypes> {
                tx: self.tx.to_sdk(ctx),
                source: ctx.get_cached(&self.source),
                target: ctx.get(&self.target),
                token: ctx.get(&self.token),
                sub_prefix: self.sub_prefix,
                amount: self.amount,
                native_token: ctx.native_token.clone(),
                tx_code_path: ctx.read_wasm(self.tx_code_path),
            }
        }
    }

    impl Args for TxTransfer<CliTypes> {
        fn parse(matches: &ArgMatches) -> Self {
            let tx = Tx::parse(matches);
            let source = TRANSFER_SOURCE.parse(matches);
            let target = TRANSFER_TARGET.parse(matches);
            let token = TOKEN.parse(matches);
            let sub_prefix = SUB_PREFIX.parse(matches);
            let amount = AMOUNT.parse(matches);
            let tx_code_path = PathBuf::from(TX_TRANSFER_WASM);
            Self {
                tx,
                source,
                target,
                token,
                sub_prefix,
                amount,
                native_token: (),
                tx_code_path,
            }
        }

        fn def(app: App) -> App {
            app.add_args::<Tx<CliTypes>>()
                .arg(TRANSFER_SOURCE.def().about(
                    "The source account address. The source's key may be used \
                     to produce the signature.",
                ))
                .arg(TRANSFER_TARGET.def().about(
                    "The target account address. The target's key may be used \
                     to produce the signature.",
                ))
                .arg(TOKEN.def().about("The transfer token."))
                .arg(SUB_PREFIX.def().about("The token's sub prefix."))
                .arg(AMOUNT.def().about("The amount to transfer in decimal."))
        }
    }

    impl CliToSdk<TxIbcTransfer<SdkTypes>> for TxIbcTransfer<CliTypes> {
        fn to_sdk(self, ctx: &mut Context) -> TxIbcTransfer<SdkTypes> {
            TxIbcTransfer::<SdkTypes> {
                tx: self.tx.to_sdk(ctx),
                source: ctx.get(&self.source),
                receiver: self.receiver,
                token: ctx.get(&self.token),
                sub_prefix: self.sub_prefix,
                amount: self.amount,
                port_id: self.port_id,
                channel_id: self.channel_id,
                timeout_height: self.timeout_height,
                timeout_sec_offset: self.timeout_sec_offset,
                tx_code_path: ctx.read_wasm(self.tx_code_path),
            }
        }
    }

    impl Args for TxIbcTransfer<CliTypes> {
        fn parse(matches: &ArgMatches) -> Self {
            let tx = Tx::parse(matches);
            let source = SOURCE.parse(matches);
            let receiver = RECEIVER.parse(matches);
            let token = TOKEN.parse(matches);
            let sub_prefix = SUB_PREFIX.parse(matches);
            let amount = AMOUNT.parse(matches);
            let port_id = PORT_ID.parse(matches);
            let channel_id = CHANNEL_ID.parse(matches);
            let timeout_height = TIMEOUT_HEIGHT.parse(matches);
            let timeout_sec_offset = TIMEOUT_SEC_OFFSET.parse(matches);
            let tx_code_path = PathBuf::from(TX_IBC_WASM);
            Self {
                tx,
                source,
                receiver,
                token,
                sub_prefix,
                amount,
                port_id,
                channel_id,
                timeout_height,
                timeout_sec_offset,
                tx_code_path,
            }
        }

        fn def(app: App) -> App {
            app.add_args::<Tx<CliTypes>>()
                .arg(SOURCE.def().about(
                    "The source account address. The source's key is used to \
                     produce the signature.",
                ))
                .arg(RECEIVER.def().about(
                    "The receiver address on the destination chain as string.",
                ))
                .arg(TOKEN.def().about("The transfer token."))
                .arg(SUB_PREFIX.def().about("The token's sub prefix."))
                .arg(AMOUNT.def().about("The amount to transfer in decimal."))
                .arg(PORT_ID.def().about("The port ID."))
                .arg(CHANNEL_ID.def().about("The channel ID."))
                .arg(
                    TIMEOUT_HEIGHT
                        .def()
                        .about("The timeout height of the destination chain."),
                )
                .arg(TIMEOUT_SEC_OFFSET.def().about("The timeout as seconds."))
        }
    }

    impl CliToSdk<TxInitAccount<SdkTypes>> for TxInitAccount<CliTypes> {
        fn to_sdk(self, ctx: &mut Context) -> TxInitAccount<SdkTypes> {
            TxInitAccount::<SdkTypes> {
                tx: self.tx.to_sdk(ctx),
                source: ctx.get(&self.source),
                vp_code: ctx.read_wasm(self.vp_code),
                vp_code_path: self
                    .vp_code_path
                    .as_path()
                    .to_str()
                    .unwrap()
                    .to_string()
                    .into_bytes(),
                tx_code_path: ctx.read_wasm(self.tx_code_path),
                public_key: ctx.get_cached(&self.public_key),
            }
        }
    }

    impl Args for TxInitAccount<CliTypes> {
        fn parse(matches: &ArgMatches) -> Self {
            let tx = Tx::parse(matches);
            let source = SOURCE.parse(matches);
            let vp_code_path = CODE_PATH_OPT
                .parse(matches)
                .unwrap_or_else(|| PathBuf::from(VP_USER_WASM));
            let vp_code = vp_code_path.clone();
            let tx_code_path = PathBuf::from(TX_INIT_ACCOUNT_WASM);
            let public_key = PUBLIC_KEY.parse(matches);
            Self {
                tx,
                source,
                vp_code,
                vp_code_path,
                public_key,
                tx_code_path,
            }
        }

        fn def(app: App) -> App {
            app.add_args::<Tx<CliTypes>>()
                .arg(SOURCE.def().about(
                    "The source account's address that signs the transaction.",
                ))
                .arg(CODE_PATH_OPT.def().about(
                    "The path to the validity predicate WASM code to be used \
                     for the new account. Uses the default user VP if none \
                     specified.",
                ))
                .arg(PUBLIC_KEY.def().about(
                    "A public key to be used for the new account in \
                     hexadecimal encoding.",
                ))
        }
    }

    impl CliToSdk<TxInitValidator<SdkTypes>> for TxInitValidator<CliTypes> {
        fn to_sdk(self, ctx: &mut Context) -> TxInitValidator<SdkTypes> {
            TxInitValidator::<SdkTypes> {
                tx: self.tx.to_sdk(ctx),
                source: ctx.get(&self.source),
                scheme: self.scheme,
                account_key: self.account_key.map(|x| ctx.get_cached(&x)),
                consensus_key: self.consensus_key.map(|x| ctx.get_cached(&x)),
                protocol_key: self.protocol_key.map(|x| ctx.get_cached(&x)),
                commission_rate: self.commission_rate,
                max_commission_rate_change: self.max_commission_rate_change,
                validator_vp_code_path: self
                    .validator_vp_code_path
                    .as_path()
                    .to_str()
                    .unwrap()
                    .to_string()
                    .into_bytes(),
                unsafe_dont_encrypt: self.unsafe_dont_encrypt,
                tx_code_path: ctx.read_wasm(self.tx_code_path),
            }
        }
    }

    impl Args for TxInitValidator<CliTypes> {
        fn parse(matches: &ArgMatches) -> Self {
            let tx = Tx::parse(matches);
            let source = SOURCE.parse(matches);
            let scheme = SCHEME.parse(matches);
            let account_key = VALIDATOR_ACCOUNT_KEY.parse(matches);
            let consensus_key = VALIDATOR_CONSENSUS_KEY.parse(matches);
            let protocol_key = PROTOCOL_KEY.parse(matches);
            let commission_rate = COMMISSION_RATE.parse(matches);
            let max_commission_rate_change =
                MAX_COMMISSION_RATE_CHANGE.parse(matches);
            let validator_vp_code_path = VALIDATOR_CODE_PATH
                .parse(matches)
                .unwrap_or_else(|| PathBuf::from(VP_USER_WASM));
            let unsafe_dont_encrypt = UNSAFE_DONT_ENCRYPT.parse(matches);
            let tx_code_path = PathBuf::from(TX_INIT_VALIDATOR_WASM);
            Self {
                tx,
                source,
                scheme,
                account_key,
                consensus_key,
                protocol_key,
                commission_rate,
                max_commission_rate_change,
                validator_vp_code_path,
                unsafe_dont_encrypt,
                tx_code_path,
            }
        }

        fn def(app: App) -> App {
            app.add_args::<Tx<CliTypes>>()
                .arg(SOURCE.def().about(
                    "The source account's address that signs the transaction.",
                ))
                .arg(SCHEME.def().about(
                    "The key scheme/type used for the validator keys. \
                     Currently supports ed25519 and secp256k1.",
                ))
                .arg(VALIDATOR_ACCOUNT_KEY.def().about(
                    "A public key for the validator account. A new one will \
                     be generated if none given.",
                ))
                .arg(VALIDATOR_CONSENSUS_KEY.def().about(
                    "A consensus key for the validator account. A new one \
                     will be generated if none given.",
                ))
                .arg(PROTOCOL_KEY.def().about(
                    "A public key for signing protocol transactions. A new \
                     one will be generated if none given.",
                ))
                .arg(COMMISSION_RATE.def().about(
                    "The commission rate charged by the validator for \
                     delegation rewards. Expressed as a decimal between 0 and \
                     1. This is a required parameter.",
                ))
                .arg(MAX_COMMISSION_RATE_CHANGE.def().about(
                    "The maximum change per epoch in the commission rate \
                     charged by the validator for delegation rewards. \
                     Expressed as a decimal between 0 and 1. This is a \
                     required parameter.",
                ))
                .arg(VALIDATOR_CODE_PATH.def().about(
                    "The path to the validity predicate WASM code to be used \
                     for the validator account. Uses the default validator VP \
                     if none specified.",
                ))
                .arg(UNSAFE_DONT_ENCRYPT.def().about(
                    "UNSAFE: Do not encrypt the generated keypairs. Do not \
                     use this for keys used in a live network.",
                ))
        }
    }

    impl CliToSdk<TxUpdateVp<SdkTypes>> for TxUpdateVp<CliTypes> {
        fn to_sdk(self, ctx: &mut Context) -> TxUpdateVp<SdkTypes> {
            TxUpdateVp::<SdkTypes> {
                tx: self.tx.to_sdk(ctx),
                vp_code_path: self
                    .vp_code_path
                    .as_path()
                    .to_str()
                    .unwrap()
                    .to_string()
                    .into_bytes(),
                tx_code_path: self
                    .tx_code_path
                    .as_path()
                    .to_str()
                    .unwrap()
                    .to_string()
                    .into_bytes(),
                addr: ctx.get(&self.addr),
            }
        }
    }

    impl Args for TxUpdateVp<CliTypes> {
        fn parse(matches: &ArgMatches) -> Self {
            let tx = Tx::parse(matches);
            let vp_code_path = CODE_PATH.parse(matches);
            let addr = ADDRESS.parse(matches);
            let tx_code_path = PathBuf::from(TX_UPDATE_VP_WASM);
            Self {
                tx,
                vp_code_path,
                addr,
                tx_code_path,
            }
        }

        fn def(app: App) -> App {
            app.add_args::<Tx<CliTypes>>()
                .arg(
                    CODE_PATH.def().about(
                        "The path to the new validity predicate WASM code.",
                    ),
                )
                .arg(ADDRESS.def().about(
                    "The account's address. It's key is used to produce the \
                     signature.",
                ))
        }
    }

    impl CliToSdk<Bond<SdkTypes>> for Bond<CliTypes> {
        fn to_sdk(self, ctx: &mut Context) -> Bond<SdkTypes> {
            Bond::<SdkTypes> {
                tx: self.tx.to_sdk(ctx),
                validator: ctx.get(&self.validator),
                amount: self.amount,
                source: self.source.map(|x| ctx.get(&x)),
                native_token: ctx.native_token.clone(),
                tx_code_path: ctx.read_wasm(self.tx_code_path),
            }
        }
    }

    impl Args for Bond<CliTypes> {
        fn parse(matches: &ArgMatches) -> Self {
            let tx = Tx::parse(matches);
            let validator = VALIDATOR.parse(matches);
            let amount = AMOUNT.parse(matches);
            let source = SOURCE_OPT.parse(matches);
            let tx_code_path = PathBuf::from(TX_BOND_WASM);
            Self {
                tx,
                validator,
                amount,
                source,
                native_token: (),
                tx_code_path,
            }
        }

        fn def(app: App) -> App {
            app.add_args::<Tx<CliTypes>>()
                .arg(VALIDATOR.def().about("Validator address."))
                .arg(AMOUNT.def().about("Amount of tokens to stake in a bond."))
                .arg(SOURCE_OPT.def().about(
                    "Source address for delegations. For self-bonds, the \
                     validator is also the source.",
                ))
        }
    }

    impl CliToSdk<Unbond<SdkTypes>> for Unbond<CliTypes> {
        fn to_sdk(self, ctx: &mut Context) -> Unbond<SdkTypes> {
            Unbond::<SdkTypes> {
                tx: self.tx.to_sdk(ctx),
                validator: ctx.get(&self.validator),
                amount: self.amount,
                source: self.source.map(|x| ctx.get(&x)),
                tx_code_path: ctx.read_wasm(self.tx_code_path),
            }
        }
    }

    impl Args for Unbond<CliTypes> {
        fn parse(matches: &ArgMatches) -> Self {
            let tx = Tx::parse(matches);
            let validator = VALIDATOR.parse(matches);
            let amount = AMOUNT.parse(matches);
            let source = SOURCE_OPT.parse(matches);
            let tx_code_path = PathBuf::from(TX_UNBOND_WASM);
            Self {
                tx,
                validator,
                amount,
                source,
                tx_code_path,
            }
        }

        fn def(app: App) -> App {
            app.add_args::<Tx<CliTypes>>()
                .arg(VALIDATOR.def().about("Validator address."))
                .arg(
                    AMOUNT
                        .def()
                        .about("Amount of tokens to unbond from a bond."),
                )
                .arg(SOURCE_OPT.def().about(
                    "Source address for unbonding from delegations. For \
                     unbonding from self-bonds, the validator is also the \
                     source.",
                ))
        }
    }
    #[derive(Clone, Debug)]
    pub struct InitProposal<C: NamadaTypes = SdkTypes> {
        /// Common tx arguments
        pub tx: Tx<C>,
        /// The proposal file path
        pub proposal_data: PathBuf,
        /// Flag if proposal should be run offline
        pub offline: bool,
        /// Native token address
        pub native_token: C::NativeAddress,
        /// Path to the TX WASM code file
        pub tx_code_path: C::Data,
    }

    impl CliToSdk<InitProposal<SdkTypes>> for InitProposal<CliTypes> {
        fn to_sdk(self, ctx: &mut Context) -> InitProposal<SdkTypes> {
            InitProposal::<SdkTypes> {
                tx: self.tx.to_sdk(ctx),
                proposal_data: self.proposal_data,
                offline: self.offline,
                native_token: ctx.native_token.clone(),
                tx_code_path: ctx.read_wasm(self.tx_code_path),
            }
        }
    }

    impl Args for InitProposal<CliTypes> {
        fn parse(matches: &ArgMatches) -> Self {
            let tx = Tx::parse(matches);
            let proposal_data = DATA_PATH.parse(matches);
            let offline = PROPOSAL_OFFLINE.parse(matches);
            let tx_code_path = PathBuf::from(TX_INIT_PROPOSAL);

            Self {
                tx,
                proposal_data,
                offline,
                native_token: (),
                tx_code_path,
            }
        }

        fn def(app: App) -> App {
            app.add_args::<Tx<CliTypes>>()
                .arg(DATA_PATH.def().about(
                    "The data path file (json) that describes the proposal.",
                ))
                .arg(
                    PROPOSAL_OFFLINE
                        .def()
                        .about("Flag if the proposal vote should run offline."),
                )
        }
    }

    #[derive(Clone, Debug)]
    pub struct VoteProposal<C: NamadaTypes = SdkTypes> {
        /// Common tx arguments
        pub tx: Tx<C>,
        /// Proposal id
        pub proposal_id: Option<u64>,
        /// The vote
        pub vote: String,
        /// PGF proposal
        pub proposal_pgf: Option<String>,
        /// ETH proposal
        pub proposal_eth: Option<String>,
        /// Flag if proposal vote should be run offline
        pub offline: bool,
        /// The proposal file path
        pub proposal_data: Option<PathBuf>,
        /// Path to the TX WASM code file
        pub tx_code_path: C::Data,
    }

    impl CliToSdk<VoteProposal<SdkTypes>> for VoteProposal<CliTypes> {
        fn to_sdk(self, ctx: &mut Context) -> VoteProposal<SdkTypes> {
            VoteProposal::<SdkTypes> {
                tx: self.tx.to_sdk(ctx),
                proposal_id: self.proposal_id,
                vote: self.vote,
                offline: self.offline,
                proposal_data: self.proposal_data,
                tx_code_path: ctx.read_wasm(self.tx_code_path),
                proposal_pgf: self.proposal_pgf,
                proposal_eth: self.proposal_eth,
            }
        }
    }

    impl Args for VoteProposal<CliTypes> {
        fn parse(matches: &ArgMatches) -> Self {
            let tx = Tx::parse(matches);
            let proposal_id = PROPOSAL_ID_OPT.parse(matches);
            let proposal_pgf = PROPOSAL_VOTE_PGF_OPT.parse(matches);
            let proposal_eth = PROPOSAL_VOTE_ETH_OPT.parse(matches);
            let vote = PROPOSAL_VOTE.parse(matches);
            let offline = PROPOSAL_OFFLINE.parse(matches);
            let proposal_data = DATA_PATH_OPT.parse(matches);
            let tx_code_path = PathBuf::from(TX_VOTE_PROPOSAL);

            Self {
                tx,
                proposal_id,
                vote,
                proposal_pgf,
                proposal_eth,
                offline,
                proposal_data,
                tx_code_path,
            }
        }

        fn def(app: App) -> App {
            app.add_args::<Tx<CliTypes>>()
                .arg(
                    PROPOSAL_ID_OPT
                        .def()
                        .about("The proposal identifier.")
                        .conflicts_with_all(&[
                            PROPOSAL_OFFLINE.name,
                            DATA_PATH_OPT.name,
                        ]),
                )
                .arg(
                    PROPOSAL_VOTE
                        .def()
                        .about("The vote for the proposal. Either yay or nay"),
                )
                .arg(
                    PROPOSAL_VOTE_PGF_OPT
                        .def()
                        .about(
                            "The list of proposed councils and spending \
                             caps:\n$council1 $cap1 $council2 $cap2 ... \
                             (council is bech32m encoded address, cap is \
                             expressed in microNAM",
                        )
                        .requires(PROPOSAL_ID.name)
                        .conflicts_with(PROPOSAL_VOTE_ETH_OPT.name),
                )
                .arg(
                    PROPOSAL_VOTE_ETH_OPT
                        .def()
                        .about(
                            "The signing key and message bytes (hex encoded) \
                             to be signed: $signing_key $message",
                        )
                        .requires(PROPOSAL_ID.name)
                        .conflicts_with(PROPOSAL_VOTE_PGF_OPT.name),
                )
                .arg(
                    PROPOSAL_OFFLINE
                        .def()
                        .about("Flag if the proposal vote should run offline.")
                        .conflicts_with(PROPOSAL_ID.name),
                )
                .arg(
                    DATA_PATH_OPT
                        .def()
                        .about(
                            "The data path file (json) that describes the \
                             proposal.",
                        )
                        .conflicts_with(PROPOSAL_ID.name),
                )
        }
    }

    impl CliToSdk<RevealPk<SdkTypes>> for RevealPk<CliTypes> {
        fn to_sdk(self, ctx: &mut Context) -> RevealPk<SdkTypes> {
            RevealPk::<SdkTypes> {
                tx: self.tx.to_sdk(ctx),
                public_key: ctx.get_cached(&self.public_key),
            }
        }
    }

    impl Args for RevealPk<CliTypes> {
        fn parse(matches: &ArgMatches) -> Self {
            let tx = Tx::parse(matches);
            let public_key = PUBLIC_KEY.parse(matches);

            Self { tx, public_key }
        }

        fn def(app: App) -> App {
            app.add_args::<Tx<CliTypes>>()
                .arg(PUBLIC_KEY.def().about("A public key to reveal."))
        }
    }

    impl CliToSdk<QueryProposal<SdkTypes>> for QueryProposal<CliTypes> {
        fn to_sdk(self, ctx: &mut Context) -> QueryProposal<SdkTypes> {
            QueryProposal::<SdkTypes> {
                query: self.query.to_sdk(ctx),
                proposal_id: self.proposal_id,
            }
        }
    }

    impl Args for QueryProposal<CliTypes> {
        fn parse(matches: &ArgMatches) -> Self {
            let query = Query::parse(matches);
            let proposal_id = PROPOSAL_ID_OPT.parse(matches);

            Self { query, proposal_id }
        }

        fn def(app: App) -> App {
            app.add_args::<Tx<CliTypes>>()
                .arg(PROPOSAL_ID_OPT.def().about("The proposal identifier."))
        }
    }

    #[derive(Clone, Debug)]
    pub struct QueryProposalResult<C: NamadaTypes = SdkTypes> {
        /// Common query args
        pub query: Query<C>,
        /// Proposal id
        pub proposal_id: Option<u64>,
        /// Flag if proposal result should be run on offline data
        pub offline: bool,
        /// The folder containing the proposal and votes
        pub proposal_folder: Option<PathBuf>,
    }

    impl CliToSdk<QueryProposalResult<SdkTypes>> for QueryProposalResult<CliTypes> {
        fn to_sdk(self, ctx: &mut Context) -> QueryProposalResult<SdkTypes> {
            QueryProposalResult::<SdkTypes> {
                query: self.query.to_sdk(ctx),
                proposal_id: self.proposal_id,
                offline: self.offline,
                proposal_folder: self.proposal_folder,
            }
        }
    }

    impl Args for QueryProposalResult<CliTypes> {
        fn parse(matches: &ArgMatches) -> Self {
            let query = Query::parse(matches);
            let proposal_id = PROPOSAL_ID_OPT.parse(matches);
            let offline = PROPOSAL_OFFLINE.parse(matches);
            let proposal_folder = DATA_PATH_OPT.parse(matches);

            Self {
                query,
                proposal_id,
                offline,
                proposal_folder,
            }
        }

        fn def(app: App) -> App {
            app.add_args::<Query<CliTypes>>()
                .arg(PROPOSAL_ID_OPT.def().about("The proposal identifier."))
                .arg(
                    PROPOSAL_OFFLINE
                        .def()
                        .about(
                            "Flag if the proposal result should run on \
                             offline data.",
                        )
                        .conflicts_with(PROPOSAL_ID.name),
                )
                .arg(
                    DATA_PATH_OPT
                        .def()
                        .about(
                            "The path to the folder containing the proposal \
                             json and votes",
                        )
                        .conflicts_with(PROPOSAL_ID.name),
                )
        }
    }

    impl CliToSdk<QueryProtocolParameters<SdkTypes>>
        for QueryProtocolParameters<CliTypes>
    {
        fn to_sdk(
            self,
            ctx: &mut Context,
        ) -> QueryProtocolParameters<SdkTypes> {
            QueryProtocolParameters::<SdkTypes> {
                query: self.query.to_sdk(ctx),
            }
        }
    }

    impl Args for QueryProtocolParameters<CliTypes> {
        fn parse(matches: &ArgMatches) -> Self {
            let query = Query::parse(matches);

            Self { query }
        }

        fn def(app: App) -> App {
            app.add_args::<Query<CliTypes>>()
        }
    }

    impl CliToSdk<Withdraw<SdkTypes>> for Withdraw<CliTypes> {
        fn to_sdk(self, ctx: &mut Context) -> Withdraw<SdkTypes> {
            Withdraw::<SdkTypes> {
                tx: self.tx.to_sdk(ctx),
                validator: ctx.get(&self.validator),
                source: self.source.map(|x| ctx.get(&x)),
                tx_code_path: ctx.read_wasm(self.tx_code_path),
            }
        }
    }

    impl Args for Withdraw<CliTypes> {
        fn parse(matches: &ArgMatches) -> Self {
            let tx = Tx::parse(matches);
            let validator = VALIDATOR.parse(matches);
            let source = SOURCE_OPT.parse(matches);
            let tx_code_path = PathBuf::from(TX_WITHDRAW_WASM);
            Self {
                tx,
                validator,
                source,
                tx_code_path,
            }
        }

        fn def(app: App) -> App {
            app.add_args::<Tx<CliTypes>>()
                .arg(VALIDATOR.def().about("Validator address."))
                .arg(SOURCE_OPT.def().about(
                    "Source address for withdrawing from delegations. For \
                     withdrawing from self-bonds, the validator is also the \
                     source.",
                ))
        }
    }

    impl CliToSdk<QueryConversions<SdkTypes>> for QueryConversions<CliTypes> {
        fn to_sdk(self, ctx: &mut Context) -> QueryConversions<SdkTypes> {
            QueryConversions::<SdkTypes> {
                query: self.query.to_sdk(ctx),
                token: self.token.map(|x| ctx.get(&x)),
                epoch: self.epoch,
            }
        }
    }

    impl Args for QueryConversions<CliTypes> {
        fn parse(matches: &ArgMatches) -> Self {
            let query = Query::parse(matches);
            let token = TOKEN_OPT.parse(matches);
            let epoch = EPOCH.parse(matches);
            Self {
                query,
                epoch,
                token,
            }
        }

        fn def(app: App) -> App {
            app.add_args::<Query<CliTypes>>()
                .arg(
                    EPOCH
                        .def()
                        .about("The epoch for which to query conversions."),
                )
                .arg(
                    TOKEN_OPT.def().about(
                        "The token address for which to query conversions.",
                    ),
                )
        }
    }

    impl CliToSdk<QueryBalance<SdkTypes>> for QueryBalance<CliTypes> {
        fn to_sdk(self, ctx: &mut Context) -> QueryBalance<SdkTypes> {
            QueryBalance::<SdkTypes> {
                query: self.query.to_sdk(ctx),
                owner: self.owner.map(|x| ctx.get_cached(&x)),
                token: self.token.map(|x| ctx.get(&x)),
                no_conversions: self.no_conversions,
                sub_prefix: self.sub_prefix,
            }
        }
    }

    impl Args for QueryBalance<CliTypes> {
        fn parse(matches: &ArgMatches) -> Self {
            let query = Query::parse(matches);
            let owner = BALANCE_OWNER.parse(matches);
            let token = TOKEN_OPT.parse(matches);
            let no_conversions = NO_CONVERSIONS.parse(matches);
            let sub_prefix = SUB_PREFIX.parse(matches);
            Self {
                query,
                owner,
                token,
                no_conversions,
                sub_prefix,
            }
        }

        fn def(app: App) -> App {
            app.add_args::<Query<CliTypes>>()
                .arg(
                    BALANCE_OWNER
                        .def()
                        .about("The account address whose balance to query."),
                )
                .arg(
                    TOKEN_OPT
                        .def()
                        .about("The token's address whose balance to query."),
                )
                .arg(
                    NO_CONVERSIONS.def().about(
                        "Whether not to automatically perform conversions.",
                    ),
                )
                .arg(
                    SUB_PREFIX.def().about(
                        "The token's sub prefix whose balance to query.",
                    ),
                )
        }
    }

    impl CliToSdk<QueryTransfers<SdkTypes>> for QueryTransfers<CliTypes> {
        fn to_sdk(self, ctx: &mut Context) -> QueryTransfers<SdkTypes> {
            QueryTransfers::<SdkTypes> {
                query: self.query.to_sdk(ctx),
                owner: self.owner.map(|x| ctx.get_cached(&x)),
                token: self.token.map(|x| ctx.get(&x)),
            }
        }
    }

    impl Args for QueryTransfers<CliTypes> {
        fn parse(matches: &ArgMatches) -> Self {
            let query = Query::parse(matches);
            let owner = BALANCE_OWNER.parse(matches);
            let token = TOKEN_OPT.parse(matches);
            Self {
                query,
                owner,
                token,
            }
        }

        fn def(app: App) -> App {
            app.add_args::<Query<CliTypes>>()
                .arg(BALANCE_OWNER.def().about(
                    "The account address that queried transfers must involve.",
                ))
                .arg(TOKEN_OPT.def().about(
                    "The token address that queried transfers must involve.",
                ))
        }
    }

    impl CliToSdk<QueryBonds<SdkTypes>> for QueryBonds<CliTypes> {
        fn to_sdk(self, ctx: &mut Context) -> QueryBonds<SdkTypes> {
            QueryBonds::<SdkTypes> {
                query: self.query.to_sdk(ctx),
                owner: self.owner.map(|x| ctx.get(&x)),
                validator: self.validator.map(|x| ctx.get(&x)),
            }
        }
    }

    impl Args for QueryBonds<CliTypes> {
        fn parse(matches: &ArgMatches) -> Self {
            let query = Query::parse(matches);
            let owner = OWNER_OPT.parse(matches);
            let validator = VALIDATOR_OPT.parse(matches);
            Self {
                query,
                owner,
                validator,
            }
        }

        fn def(app: App) -> App {
            app.add_args::<Query<CliTypes>>()
                .arg(
                    OWNER_OPT.def().about(
                        "The owner account address whose bonds to query.",
                    ),
                )
                .arg(
                    VALIDATOR_OPT
                        .def()
                        .about("The validator's address whose bonds to query."),
                )
        }
    }

    impl CliToSdk<QueryBondedStake<SdkTypes>> for QueryBondedStake<CliTypes> {
        fn to_sdk(self, ctx: &mut Context) -> QueryBondedStake<SdkTypes> {
            QueryBondedStake::<SdkTypes> {
                query: self.query.to_sdk(ctx),
                validator: self.validator.map(|x| ctx.get(&x)),
                epoch: self.epoch,
            }
        }
    }

    impl Args for QueryBondedStake<CliTypes> {
        fn parse(matches: &ArgMatches) -> Self {
            let query = Query::parse(matches);
            let validator = VALIDATOR_OPT.parse(matches);
            let epoch = EPOCH.parse(matches);
            Self {
                query,
                validator,
                epoch,
            }
        }

        fn def(app: App) -> App {
            app.add_args::<Query<CliTypes>>()
                .arg(VALIDATOR_OPT.def().about(
                    "The validator's address whose bonded stake to query.",
                ))
                .arg(EPOCH.def().about(
                    "The epoch at which to query (last committed, if not \
                     specified).",
                ))
        }
    }

    impl CliToSdk<TxCommissionRateChange<SdkTypes>>
        for TxCommissionRateChange<CliTypes>
    {
        fn to_sdk(self, ctx: &mut Context) -> TxCommissionRateChange<SdkTypes> {
            TxCommissionRateChange::<SdkTypes> {
                tx: self.tx.to_sdk(ctx),
                validator: ctx.get(&self.validator),
                rate: self.rate,
                tx_code_path: ctx.read_wasm(self.tx_code_path),
            }
        }
    }

    impl Args for TxCommissionRateChange<CliTypes> {
        fn parse(matches: &ArgMatches) -> Self {
            let tx = Tx::parse(matches);
            let validator = VALIDATOR.parse(matches);
            let rate = COMMISSION_RATE.parse(matches);
            let tx_code_path = PathBuf::from(TX_CHANGE_COMMISSION_WASM);
            Self {
                tx,
                validator,
                rate,
                tx_code_path,
            }
        }

        fn def(app: App) -> App {
            app.add_args::<Query<CliTypes>>()
                .arg(VALIDATOR.def().about(
                    "The validator's address whose commission rate to change.",
                ))
                .arg(
                    COMMISSION_RATE
                        .def()
                        .about("The desired new commission rate."),
                )
        }
    }

    impl CliToSdk<QueryCommissionRate<SdkTypes>> for QueryCommissionRate<CliTypes> {
        fn to_sdk(self, ctx: &mut Context) -> QueryCommissionRate<SdkTypes> {
            QueryCommissionRate::<SdkTypes> {
                query: self.query.to_sdk(ctx),
                validator: ctx.get(&self.validator),
                epoch: self.epoch,
            }
        }
    }

    impl Args for QueryCommissionRate<CliTypes> {
        fn parse(matches: &ArgMatches) -> Self {
            let query = Query::parse(matches);
            let validator = VALIDATOR.parse(matches);
            let epoch = EPOCH.parse(matches);
            Self {
                query,
                validator,
                epoch,
            }
        }

        fn def(app: App) -> App {
            app.add_args::<Query<CliTypes>>()
                .arg(VALIDATOR.def().about(
                    "The validator's address whose commission rate to query.",
                ))
                .arg(EPOCH.def().about(
                    "The epoch at which to query (last committed, if not \
                     specified).",
                ))
        }
    }

    impl CliToSdk<QuerySlashes<SdkTypes>> for QuerySlashes<CliTypes> {
        fn to_sdk(self, ctx: &mut Context) -> QuerySlashes<SdkTypes> {
            QuerySlashes::<SdkTypes> {
                query: self.query.to_sdk(ctx),
                validator: self.validator.map(|x| ctx.get(&x)),
            }
        }
    }

    impl Args for QuerySlashes<CliTypes> {
        fn parse(matches: &ArgMatches) -> Self {
            let query = Query::parse(matches);
            let validator = VALIDATOR_OPT.parse(matches);
            Self { query, validator }
        }

        fn def(app: App) -> App {
            app.add_args::<Query<CliTypes>>().arg(
                VALIDATOR_OPT
                    .def()
                    .about("The validator's address whose slashes to query."),
            )
        }
    }

    impl Args for QueryDelegations<CliTypes> {
        fn parse(matches: &ArgMatches) -> Self {
            let query = Query::parse(matches);
            let owner = OWNER.parse(matches);
            Self { query, owner }
        }

        fn def(app: App) -> App {
            app.add_args::<Query<CliTypes>>().arg(
                OWNER.def().about(
                    "The address of the owner of the delegations to find.",
                ),
            )
        }
    }

    impl CliToSdk<QueryDelegations<SdkTypes>> for QueryDelegations<CliTypes> {
        fn to_sdk(self, ctx: &mut Context) -> QueryDelegations<SdkTypes> {
            QueryDelegations::<SdkTypes> {
                query: self.query.to_sdk(ctx),
                owner: ctx.get(&self.owner),
            }
        }
    }

    impl CliToSdk<QueryRawBytes<SdkTypes>> for QueryRawBytes<CliTypes> {
        fn to_sdk(self, ctx: &mut Context) -> QueryRawBytes<SdkTypes> {
            QueryRawBytes::<SdkTypes> {
                query: self.query.to_sdk(ctx),
                storage_key: self.storage_key,
            }
        }
    }

    impl Args for QueryRawBytes<CliTypes> {
        fn parse(matches: &ArgMatches) -> Self {
            let storage_key = STORAGE_KEY.parse(matches);
            let query = Query::parse(matches);
            Self { storage_key, query }
        }

        fn def(app: App) -> App {
            app.add_args::<Query<CliTypes>>()
                .arg(STORAGE_KEY.def().about("Storage key"))
        }
    }

    /// The concrete types being used in the CLI
    #[derive(Clone, Debug)]
    pub struct CliTypes;

    impl NamadaTypes for CliTypes {
        type Address = WalletAddress;
        type BalanceOwner = WalletBalanceOwner;
        type Data = PathBuf;
        type Keypair = WalletKeypair;
        type NativeAddress = ();
        type PublicKey = WalletPublicKey;
        type TendermintAddress = TendermintAddress;
        type TransferSource = WalletTransferSource;
        type TransferTarget = WalletTransferTarget;
        type ViewingKey = WalletViewingKey;
    }

    impl CliToSdk<Tx<SdkTypes>> for Tx<CliTypes> {
        fn to_sdk(self, ctx: &mut Context) -> Tx<SdkTypes> {
            Tx::<SdkTypes> {
                dry_run: self.dry_run,
                dump_tx: self.dump_tx,
                force: self.force,
                broadcast_only: self.broadcast_only,
                ledger_address: (),
                initialized_account_alias: self.initialized_account_alias,
                wallet_alias_force: self.wallet_alias_force,
                fee_amount: self.fee_amount,
                fee_token: ctx.get(&self.fee_token),
                gas_limit: self.gas_limit,
                signing_key: self.signing_key.map(|x| ctx.get_cached(&x)),
                signer: self.signer.map(|x| ctx.get(&x)),
                tx_code_path: ctx.read_wasm(self.tx_code_path),
                password: self.password,
                expiration: self.expiration,
                chain_id: self.chain_id,
            }
        }
    }

    impl Args for Tx<CliTypes> {
        fn def(app: App) -> App {
            app.arg(
                DRY_RUN_TX
                    .def()
                    .about("Simulate the transaction application."),
            )
            .arg(DUMP_TX.def().about("Dump transaction bytes to a file."))
            .arg(FORCE.def().about(
                "Submit the transaction even if it doesn't pass client checks.",
            ))
            .arg(BROADCAST_ONLY.def().about(
                "Do not wait for the transaction to be applied. This will \
                 return once the transaction is added to the mempool.",
            ))
            .arg(
                LEDGER_ADDRESS_DEFAULT
                    .def()
                    .about(LEDGER_ADDRESS_ABOUT)
                    // This used to be "ledger-address", alias for compatibility
                    .alias("ledger-address"),
            )
            .arg(ALIAS_OPT.def().about(
                "If any new account is initialized by the tx, use the given \
                 alias to save it in the wallet. If multiple accounts are \
                 initialized, the alias will be the prefix of each new \
                 address joined with a number.",
            ))
            .arg(GAS_AMOUNT.def().about(
                "The amount being paid for the inclusion of this transaction",
            ))
            .arg(GAS_TOKEN.def().about("The token for paying the gas"))
            .arg(
                GAS_LIMIT.def().about(
                    "The maximum amount of gas needed to run transaction",
                ),
            )
            .arg(EXPIRATION_OPT.def().about(
                "The expiration datetime of the transaction, after which the \
                 tx won't be accepted anymore. All of these examples are \
                 equivalent:\n2012-12-12T12:12:12Z\n2012-12-12 \
                 12:12:12Z\n2012-  12-12T12:  12:12Z",
            ))
            .arg(
                SIGNING_KEY_OPT
                    .def()
                    .about(
                        "Sign the transaction with the key for the given \
                         public key, public key hash or alias from your \
                         wallet.",
                    )
                    .conflicts_with(SIGNER.name),
            )
            .arg(
                SIGNER
                    .def()
                    .about(
                        "Sign the transaction with the keypair of the public \
                         key of the given address.",
                    )
                    .conflicts_with(SIGNING_KEY_OPT.name),
            )
        }

        fn parse(matches: &ArgMatches) -> Self {
            let dry_run = DRY_RUN_TX.parse(matches);
            let dump_tx = DUMP_TX.parse(matches);
            let force = FORCE.parse(matches);
            let broadcast_only = BROADCAST_ONLY.parse(matches);
            let ledger_address = LEDGER_ADDRESS_DEFAULT.parse(matches);
            let initialized_account_alias = ALIAS_OPT.parse(matches);
            let wallet_alias_force = WALLET_ALIAS_FORCE.parse(matches);
            let fee_amount = GAS_AMOUNT.parse(matches);
            let fee_token = GAS_TOKEN.parse(matches);
            let gas_limit = GAS_LIMIT.parse(matches).into();
            let expiration = EXPIRATION_OPT.parse(matches);
            let signing_key = SIGNING_KEY_OPT.parse(matches);
            let signer = SIGNER.parse(matches);
            let tx_code_path = PathBuf::from(TX_REVEAL_PK);
            let chain_id = CHAIN_ID_OPT.parse(matches);
            let password = None;
            Self {
                dry_run,
                dump_tx,
                force,
                broadcast_only,
                ledger_address,
                initialized_account_alias,
                wallet_alias_force,
                fee_amount,
                fee_token,
                gas_limit,
                expiration,
                signing_key,
                signer,
                tx_code_path,
                password,
                chain_id,
            }
        }
    }

    impl CliToSdk<Query<SdkTypes>> for Query<CliTypes> {
        fn to_sdk(self, _ctx: &mut Context) -> Query<SdkTypes> {
            Query::<SdkTypes> { ledger_address: () }
        }
    }

    impl Args for Query<CliTypes> {
        fn def(app: App) -> App {
            app.arg(
                LEDGER_ADDRESS_DEFAULT
                    .def()
                    .about(LEDGER_ADDRESS_ABOUT)
                    // This used to be "ledger-address", alias for compatibility
                    .alias("ledger-address"),
            )
        }

        fn parse(matches: &ArgMatches) -> Self {
            let ledger_address = LEDGER_ADDRESS_DEFAULT.parse(matches);
            Self { ledger_address }
        }
    }

    impl Args for MaspAddrKeyAdd {
        fn parse(matches: &ArgMatches) -> Self {
            let alias = ALIAS.parse(matches);
            let alias_force = ALIAS_FORCE.parse(matches);
            let value = MASP_VALUE.parse(matches);
            let unsafe_dont_encrypt = UNSAFE_DONT_ENCRYPT.parse(matches);
            Self {
                alias,
                alias_force,
                value,
                unsafe_dont_encrypt,
            }
        }

        fn def(app: App) -> App {
            app.arg(
                ALIAS
                    .def()
                    .about("An alias to be associated with the new entry."),
            )
            .arg(
                MASP_VALUE
                    .def()
                    .about("A spending key, viewing key, or payment address."),
            )
            .arg(UNSAFE_DONT_ENCRYPT.def().about(
                "UNSAFE: Do not encrypt the keypair. Do not use this for keys \
                 used in a live network.",
            ))
        }
    }

    impl Args for MaspSpendKeyGen {
        fn parse(matches: &ArgMatches) -> Self {
            let alias = ALIAS.parse(matches);
            let alias_force = ALIAS_FORCE.parse(matches);
            let unsafe_dont_encrypt = UNSAFE_DONT_ENCRYPT.parse(matches);
            Self {
                alias,
                alias_force,
                unsafe_dont_encrypt,
            }
        }

        fn def(app: App) -> App {
            app.arg(
                ALIAS
                    .def()
                    .about("An alias to be associated with the spending key."),
            )
            .arg(UNSAFE_DONT_ENCRYPT.def().about(
                "UNSAFE: Do not encrypt the keypair. Do not use this for keys \
                 used in a live network.",
            ))
        }
    }

    impl CliToSdk<MaspPayAddrGen<SdkTypes>> for MaspPayAddrGen<CliTypes> {
        fn to_sdk(self, ctx: &mut Context) -> MaspPayAddrGen<SdkTypes> {
            MaspPayAddrGen::<SdkTypes> {
                alias: self.alias,
                alias_force: self.alias_force,
                viewing_key: ctx.get_cached(&self.viewing_key),
                pin: self.pin,
            }
        }
    }

    impl Args for MaspPayAddrGen<CliTypes> {
        fn parse(matches: &ArgMatches) -> Self {
            let alias = ALIAS.parse(matches);
            let alias_force = ALIAS_FORCE.parse(matches);
            let viewing_key = VIEWING_KEY.parse(matches);
            let pin = PIN.parse(matches);
            Self {
                alias,
                alias_force,
                viewing_key,
                pin,
            }
        }

        fn def(app: App) -> App {
            app.arg(
                ALIAS.def().about(
                    "An alias to be associated with the payment address.",
                ),
            )
            .arg(VIEWING_KEY.def().about("The viewing key."))
            .arg(PIN.def().about(
                "Require that the single transaction to this address be \
                 pinned.",
            ))
        }
    }

<<<<<<< HEAD
    /// Wallet add key and implicit address arguments
    #[derive(Clone, Debug)]
    pub struct KeyAndAddressRestore {
        /// Scheme type
        pub scheme: SchemeType,
        /// Key alias
        pub alias: Option<String>,
        /// Don't encrypt the keypair
        pub unsafe_dont_encrypt: bool,
        /// BIP44 derivation path
        pub derivation_path: Option<String>,
    }

    impl Args for KeyAndAddressRestore {
        fn parse(matches: &ArgMatches) -> Self {
            let scheme = SCHEME.parse(matches);
            let alias = ALIAS_OPT.parse(matches);
            let unsafe_dont_encrypt = UNSAFE_DONT_ENCRYPT.parse(matches);
            let derivation_path = HD_WALLET_DERIVATION_PATH_OPT.parse(matches);
            Self {
                scheme,
                alias,
                unsafe_dont_encrypt,
                derivation_path,
            }
        }

        fn def(app: App) -> App {
            app.arg(SCHEME.def().about(
                "The type of key that should be added. Argument must be \
                 either ed25519 or secp256k1. If none provided, the default \
                 key scheme is ed25519.",
            ))
            .arg(ALIAS_OPT.def().about(
                "The key and address alias. If none provided, the alias will \
                 be the public key hash.",
            ))
            .arg(UNSAFE_DONT_ENCRYPT.def().about(
                "UNSAFE: Do not encrypt the keypair. Do not use this for keys \
                 used in a live network.",
            ))
            .arg(HD_WALLET_DERIVATION_PATH_OPT.def().about(
                "HD key derivation path. Use keyword `default` to refer to a \
                 scheme default path:\n- m/44'/60'/0'/0/0 for secp256k1 \
                 scheme\n- m/44'/877'/0'/0'/0' for ed25519 scheme.\nFor \
                 ed25519, all path indices will be promoted to hardened \
                 indexes. If none is specified, the scheme default path is \
                 used.",
            ))
        }
    }

    /// Wallet generate key and implicit address arguments
    #[derive(Clone, Debug)]
    pub struct KeyAndAddressGen {
        /// Scheme type
        pub scheme: SchemeType,
        /// Key alias
        pub alias: Option<String>,
        /// Don't encrypt the keypair
        pub unsafe_dont_encrypt: bool,
        /// BIP44 derivation path
        pub derivation_path: Option<String>,
    }

=======
>>>>>>> a9a3e323
    impl Args for KeyAndAddressGen {
        fn parse(matches: &ArgMatches) -> Self {
            let scheme = SCHEME.parse(matches);
            let alias = ALIAS_OPT.parse(matches);
            let alias_force = ALIAS_FORCE.parse(matches);
            let unsafe_dont_encrypt = UNSAFE_DONT_ENCRYPT.parse(matches);
            let derivation_path = HD_WALLET_DERIVATION_PATH_OPT.parse(matches);
            Self {
                scheme,
                alias,
                alias_force,
                unsafe_dont_encrypt,
                derivation_path,
            }
        }

        fn def(app: App) -> App {
            app.arg(SCHEME.def().about(
                "The type of key that should be generated. Argument must be \
                 either ed25519 or secp256k1. If none provided, the default \
                 key scheme is ed25519.",
            ))
            .arg(ALIAS_OPT.def().about(
                "The key and address alias. If none provided, the alias will \
                 be the public key hash.",
            ))
            .arg(UNSAFE_DONT_ENCRYPT.def().about(
                "UNSAFE: Do not encrypt the keypair. Do not use this for keys \
                 used in a live network.",
            ))
            .arg(HD_WALLET_DERIVATION_PATH_OPT.def().about(
                "Generate a new key and wallet using BIP39 mnemonic code and \
                 HD derivation path. Use keyword `default` to refer to a \
                 scheme default path:\n- m/44'/60'/0'/0/0 for secp256k1 \
                 scheme\n- m/44'/877'/0'/0'/0' for ed25519 scheme.\nFor \
                 ed25519, all path indices will be promoted to hardened \
                 indexes. If none specified, mnemonic code and derivation \
                 path are not used.",
            ))
        }
    }

    impl Args for KeyFind {
        fn parse(matches: &ArgMatches) -> Self {
            let public_key = RAW_PUBLIC_KEY_OPT.parse(matches);
            let alias = ALIAS_OPT.parse(matches);
            let value = VALUE.parse(matches);
            let unsafe_show_secret = UNSAFE_SHOW_SECRET.parse(matches);

            Self {
                public_key,
                alias,
                value,
                unsafe_show_secret,
            }
        }

        fn def(app: App) -> App {
            app.arg(
                RAW_PUBLIC_KEY_OPT
                    .def()
                    .about("A public key associated with the keypair.")
                    .conflicts_with_all(&[ALIAS_OPT.name, VALUE.name]),
            )
            .arg(
                ALIAS_OPT
                    .def()
                    .about("An alias associated with the keypair.")
                    .conflicts_with(VALUE.name),
            )
            .arg(
                VALUE.def().about(
                    "A public key or alias associated with the keypair.",
                ),
            )
            .arg(
                UNSAFE_SHOW_SECRET
                    .def()
                    .about("UNSAFE: Print the secret key."),
            )
        }
    }

    impl Args for AddrKeyFind {
        fn parse(matches: &ArgMatches) -> Self {
            let alias = ALIAS.parse(matches);
            let unsafe_show_secret = UNSAFE_SHOW_SECRET.parse(matches);
            Self {
                alias,
                unsafe_show_secret,
            }
        }

        fn def(app: App) -> App {
            app.arg(ALIAS.def().about("The alias that is to be found."))
                .arg(
                    UNSAFE_SHOW_SECRET
                        .def()
                        .about("UNSAFE: Print the spending key values."),
                )
        }
    }

    impl Args for MaspKeysList {
        fn parse(matches: &ArgMatches) -> Self {
            let decrypt = DECRYPT.parse(matches);
            let unsafe_show_secret = UNSAFE_SHOW_SECRET.parse(matches);
            Self {
                decrypt,
                unsafe_show_secret,
            }
        }

        fn def(app: App) -> App {
            app.arg(DECRYPT.def().about("Decrypt keys that are encrypted."))
                .arg(
                    UNSAFE_SHOW_SECRET
                        .def()
                        .about("UNSAFE: Print the spending key values."),
                )
        }
    }

    impl Args for KeyList {
        fn parse(matches: &ArgMatches) -> Self {
            let decrypt = DECRYPT.parse(matches);
            let unsafe_show_secret = UNSAFE_SHOW_SECRET.parse(matches);
            Self {
                decrypt,
                unsafe_show_secret,
            }
        }

        fn def(app: App) -> App {
            app.arg(DECRYPT.def().about("Decrypt keys that are encrypted."))
                .arg(
                    UNSAFE_SHOW_SECRET
                        .def()
                        .about("UNSAFE: Print the secret keys."),
                )
        }
    }

    impl Args for KeyExport {
        fn parse(matches: &ArgMatches) -> Self {
            let alias = ALIAS.parse(matches);

            Self { alias }
        }

        fn def(app: App) -> App {
            app.arg(
                ALIAS
                    .def()
                    .about("The alias of the key you wish to export."),
            )
        }
    }

    impl Args for AddressOrAliasFind {
        fn parse(matches: &ArgMatches) -> Self {
            let alias = ALIAS_OPT.parse(matches);
            let address = RAW_ADDRESS_OPT.parse(matches);
            Self { alias, address }
        }

        fn def(app: App) -> App {
            app.arg(
                ALIAS_OPT
                    .def()
                    .about("An alias associated with the address."),
            )
            .arg(
                RAW_ADDRESS_OPT
                    .def()
                    .about("The bech32m encoded address string."),
            )
            .group(
                ArgGroup::new("find_flags")
                    .args(&[ALIAS_OPT.name, RAW_ADDRESS_OPT.name])
                    .required(true),
            )
        }
    }

    impl Args for AddressAdd {
        fn parse(matches: &ArgMatches) -> Self {
            let alias = ALIAS.parse(matches);
            let alias_force = ALIAS_FORCE.parse(matches);
            let address = RAW_ADDRESS.parse(matches);
            Self {
                alias,
                alias_force,
                address,
            }
        }

        fn def(app: App) -> App {
            app.arg(
                ALIAS
                    .def()
                    .about("An alias to be associated with the address."),
            )
            .arg(
                RAW_ADDRESS
                    .def()
                    .about("The bech32m encoded address string."),
            )
        }
    }

    #[derive(Clone, Debug)]
    pub struct JoinNetwork {
        pub chain_id: ChainId,
        pub genesis_validator: Option<String>,
        pub pre_genesis_path: Option<PathBuf>,
        pub dont_prefetch_wasm: bool,
    }

    impl Args for JoinNetwork {
        fn parse(matches: &ArgMatches) -> Self {
            let chain_id = CHAIN_ID.parse(matches);
            let genesis_validator = GENESIS_VALIDATOR.parse(matches);
            let pre_genesis_path = PRE_GENESIS_PATH.parse(matches);
            let dont_prefetch_wasm = DONT_PREFETCH_WASM.parse(matches);
            Self {
                chain_id,
                genesis_validator,
                pre_genesis_path,
                dont_prefetch_wasm,
            }
        }

        fn def(app: App) -> App {
            app.arg(CHAIN_ID.def().about("The chain ID. The chain must be known in the repository: \
                                          https://github.com/heliaxdev/anoma-network-config"))
                .arg(GENESIS_VALIDATOR.def().about("The alias of the genesis validator that you want to set up as, if any."))
                .arg(PRE_GENESIS_PATH.def().about("The path to the pre-genesis directory for genesis validator, if any. Defaults to \"{base-dir}/pre-genesis/{genesis-validator}\"."))
            .arg(DONT_PREFETCH_WASM.def().about(
                "Do not pre-fetch WASM.",
            ))
        }
    }

    #[derive(Clone, Debug)]
    pub struct PkToTmAddress {
        pub public_key: common::PublicKey,
    }

    impl Args for PkToTmAddress {
        fn parse(matches: &ArgMatches) -> Self {
            let public_key = RAW_PUBLIC_KEY.parse(matches);
            Self { public_key }
        }

        fn def(app: App) -> App {
            app.arg(RAW_PUBLIC_KEY.def().about(
                "The consensus public key to be converted to Tendermint \
                 address.",
            ))
        }
    }

    #[derive(Clone, Debug)]
    pub struct FetchWasms {
        pub chain_id: ChainId,
    }

    impl Args for FetchWasms {
        fn parse(matches: &ArgMatches) -> Self {
            let chain_id = CHAIN_ID.parse(matches);
            Self { chain_id }
        }

        fn def(app: App) -> App {
            app.arg(CHAIN_ID.def().about("The chain ID. The chain must be known in the https://github.com/heliaxdev/anoma-network-config repository, in which case it should have pre-built wasms available for download."))
        }
    }

    #[derive(Clone, Debug)]
    pub struct InitNetwork {
        pub genesis_path: PathBuf,
        pub wasm_checksums_path: PathBuf,
        pub chain_id_prefix: ChainIdPrefix,
        pub unsafe_dont_encrypt: bool,
        pub consensus_timeout_commit: Timeout,
        pub localhost: bool,
        pub allow_duplicate_ip: bool,
        pub dont_archive: bool,
        pub archive_dir: Option<PathBuf>,
    }

    impl Args for InitNetwork {
        fn parse(matches: &ArgMatches) -> Self {
            let genesis_path = GENESIS_PATH.parse(matches);
            let wasm_checksums_path = WASM_CHECKSUMS_PATH.parse(matches);
            let chain_id_prefix = CHAIN_ID_PREFIX.parse(matches);
            let unsafe_dont_encrypt = UNSAFE_DONT_ENCRYPT.parse(matches);
            let consensus_timeout_commit =
                CONSENSUS_TIMEOUT_COMMIT.parse(matches);
            let localhost = LOCALHOST.parse(matches);
            let allow_duplicate_ip = ALLOW_DUPLICATE_IP.parse(matches);
            let dont_archive = DONT_ARCHIVE.parse(matches);
            let archive_dir = ARCHIVE_DIR.parse(matches);
            Self {
                genesis_path,
                wasm_checksums_path,
                chain_id_prefix,
                unsafe_dont_encrypt,
                consensus_timeout_commit,
                localhost,
                allow_duplicate_ip,
                dont_archive,
                archive_dir,
            }
        }

        fn def(app: App) -> App {
            app.arg(
                GENESIS_PATH.def().about(
                    "Path to the preliminary genesis configuration file.",
                ),
            )
            .arg(
                WASM_CHECKSUMS_PATH
                    .def()
                    .about("Path to the WASM checksums file."),
            )
            .arg(CHAIN_ID_PREFIX.def().about(
                "The chain ID prefix. Up to 19 alphanumeric, '.', '-' or '_' \
                 characters.",
            ))
            .arg(UNSAFE_DONT_ENCRYPT.def().about(
                "UNSAFE: Do not encrypt the generated keypairs. Do not use \
                 this for keys used in a live network.",
            ))
            .arg(CONSENSUS_TIMEOUT_COMMIT.def().about(
                "The Tendermint consensus timeout_commit configuration as \
                 e.g. `1s` or `1000ms`. Defaults to 10 seconds.",
            ))
            .arg(LOCALHOST.def().about(
                "Use localhost address for P2P and RPC connections for the \
                 validators ledger",
            ))
            .arg(ALLOW_DUPLICATE_IP.def().about(
                "Toggle to disable guard against peers connecting from the \
                 same IP. This option shouldn't be used in mainnet.",
            ))
            .arg(
                DONT_ARCHIVE
                    .def()
                    .about("Do NOT create the release archive."),
            )
            .arg(ARCHIVE_DIR.def().about(
                "Specify a directory into which to store the archive. Default \
                 is the current working directory.",
            ))
        }
    }

    #[derive(Clone, Debug)]
    pub struct InitGenesisValidator {
        pub alias: String,
        pub commission_rate: Decimal,
        pub max_commission_rate_change: Decimal,
        pub net_address: SocketAddr,
        pub unsafe_dont_encrypt: bool,
        pub key_scheme: SchemeType,
    }

    impl Args for InitGenesisValidator {
        fn parse(matches: &ArgMatches) -> Self {
            let alias = ALIAS.parse(matches);
            let commission_rate = COMMISSION_RATE.parse(matches);
            let max_commission_rate_change =
                MAX_COMMISSION_RATE_CHANGE.parse(matches);
            let net_address = NET_ADDRESS.parse(matches);
            let unsafe_dont_encrypt = UNSAFE_DONT_ENCRYPT.parse(matches);
            let key_scheme = SCHEME.parse(matches);
            Self {
                alias,
                net_address,
                unsafe_dont_encrypt,
                key_scheme,
                commission_rate,
                max_commission_rate_change,
            }
        }

        fn def(app: App) -> App {
            app.arg(ALIAS.def().about("The validator address alias."))
                .arg(NET_ADDRESS.def().about(
                    "Static {host:port} of your validator node's P2P address. \
                     Namada uses port `26656` for P2P connections by default, \
                     but you can configure a different value.",
                ))
                .arg(COMMISSION_RATE.def().about(
                    "The commission rate charged by the validator for \
                     delegation rewards. This is a required parameter.",
                ))
                .arg(MAX_COMMISSION_RATE_CHANGE.def().about(
                    "The maximum change per epoch in the commission rate \
                     charged by the validator for delegation rewards. This is \
                     a required parameter.",
                ))
                .arg(UNSAFE_DONT_ENCRYPT.def().about(
                    "UNSAFE: Do not encrypt the generated keypairs. Do not \
                     use this for keys used in a live network.",
                ))
                .arg(SCHEME.def().about(
                    "The key scheme/type used for the validator keys. \
                     Currently supports ed25519 and secp256k1.",
                ))
        }
    }
}

pub fn namada_cli() -> (cmds::Namada, String) {
    let app = namada_app();
    let matches = app.get_matches();
    let raw_sub_cmd =
        matches.subcommand().map(|(raw, _matches)| raw.to_string());
    let result = cmds::Namada::parse(&matches);
    match (result, raw_sub_cmd) {
        (Some(cmd), Some(raw_sub)) => return (cmd, raw_sub),
        _ => {
            namada_app().print_help().unwrap();
        }
    }
    safe_exit(2);
}

pub fn namada_node_cli() -> Result<(cmds::NamadaNode, Context)> {
    let app = namada_node_app();
    cmds::NamadaNode::parse_or_print_help(app)
}

#[allow(clippy::large_enum_variant)]
pub enum NamadaClient {
    WithoutContext(cmds::Utils, args::Global),
    WithContext(Box<(cmds::NamadaClientWithContext, Context)>),
}

pub fn namada_client_cli() -> Result<NamadaClient> {
    let app = namada_client_app();
    let mut app = cmds::NamadaClient::add_sub(app);
    let matches = app.clone().get_matches();
    match Cmd::parse(&matches) {
        Some(cmd) => {
            let global_args = args::Global::parse(&matches);
            match cmd {
                cmds::NamadaClient::WithContext(sub_cmd) => {
                    let context = Context::new(global_args)?;
                    Ok(NamadaClient::WithContext(Box::new((sub_cmd, context))))
                }
                cmds::NamadaClient::WithoutContext(sub_cmd) => {
                    Ok(NamadaClient::WithoutContext(sub_cmd, global_args))
                }
            }
        }
        None => {
            app.print_help().unwrap();
            safe_exit(2);
        }
    }
}

pub fn namada_wallet_cli() -> Result<(cmds::NamadaWallet, Context)> {
    let app = namada_wallet_app();
    cmds::NamadaWallet::parse_or_print_help(app)
}

fn namada_app() -> App {
    let app = App::new(APP_NAME)
        .version(namada_version())
        .about("Namada command line interface.")
        .setting(AppSettings::SubcommandRequiredElseHelp);
    cmds::Namada::add_sub(args::Global::def(app))
}

fn namada_node_app() -> App {
    let app = App::new(APP_NAME)
        .version(namada_version())
        .about("Namada node command line interface.")
        .setting(AppSettings::SubcommandRequiredElseHelp);
    cmds::NamadaNode::add_sub(args::Global::def(app))
}

fn namada_client_app() -> App {
    let app = App::new(APP_NAME)
        .version(namada_version())
        .about("Namada client command line interface.")
        .setting(AppSettings::SubcommandRequiredElseHelp);
    cmds::NamadaClient::add_sub(args::Global::def(app))
}

fn namada_wallet_app() -> App {
    let app = App::new(APP_NAME)
        .version(namada_version())
        .about("Namada wallet command line interface.")
        .setting(AppSettings::SubcommandRequiredElseHelp);
    cmds::NamadaWallet::add_sub(args::Global::def(app))
}<|MERGE_RESOLUTION|>--- conflicted
+++ resolved
@@ -1783,27 +1783,17 @@
         arg_default("gas-amount", DefaultFn(|| token::Amount::from(0)));
     pub const GAS_LIMIT: ArgDefault<token::Amount> =
         arg_default("gas-limit", DefaultFn(|| token::Amount::from(0)));
-<<<<<<< HEAD
-    const GAS_TOKEN: ArgDefaultFromCtx<WalletAddress> =
-        arg_default_from_ctx("gas-token", DefaultFn(|| "NAM".into()));
-    const GENESIS_PATH: Arg<PathBuf> = arg("genesis-path");
-    const GENESIS_VALIDATOR: ArgOpt<String> = arg("genesis-validator").opt();
-    const HALT_ACTION: ArgFlag = flag("halt");
-    const HD_WALLET_DERIVATION_PATH: Arg<String> = arg("hd-path");
-    const HD_WALLET_DERIVATION_PATH_OPT: ArgOpt<String> =
-        HD_WALLET_DERIVATION_PATH.opt();
-    const HISTORIC: ArgFlag = flag("historic");
-    const LEDGER_ADDRESS_ABOUT: &str =
-=======
     pub const GAS_TOKEN: ArgDefaultFromCtx<WalletAddress> =
         arg_default_from_ctx("gas-token", DefaultFn(|| "NAM".parse().unwrap()));
     pub const GENESIS_PATH: Arg<PathBuf> = arg("genesis-path");
     pub const GENESIS_VALIDATOR: ArgOpt<String> =
         arg("genesis-validator").opt();
     pub const HALT_ACTION: ArgFlag = flag("halt");
+    pub const HD_WALLET_DERIVATION_PATH: Arg<String> = arg("hd-path");
+    pub const HD_WALLET_DERIVATION_PATH_OPT: ArgOpt<String> =
+        HD_WALLET_DERIVATION_PATH.opt();
     pub const HISTORIC: ArgFlag = flag("historic");
     pub const LEDGER_ADDRESS_ABOUT: &str =
->>>>>>> a9a3e323
         "Address of a ledger node as \"{scheme}://{host}:{port}\". If the \
          scheme is not supplied, it is assumed to be TCP.";
     pub const LEDGER_ADDRESS_DEFAULT: ArgDefault<TendermintAddress> =
@@ -3462,29 +3452,17 @@
         }
     }
 
-<<<<<<< HEAD
-    /// Wallet add key and implicit address arguments
-    #[derive(Clone, Debug)]
-    pub struct KeyAndAddressRestore {
-        /// Scheme type
-        pub scheme: SchemeType,
-        /// Key alias
-        pub alias: Option<String>,
-        /// Don't encrypt the keypair
-        pub unsafe_dont_encrypt: bool,
-        /// BIP44 derivation path
-        pub derivation_path: Option<String>,
-    }
-
     impl Args for KeyAndAddressRestore {
         fn parse(matches: &ArgMatches) -> Self {
             let scheme = SCHEME.parse(matches);
             let alias = ALIAS_OPT.parse(matches);
+            let alias_force = ALIAS_FORCE.parse(matches);
             let unsafe_dont_encrypt = UNSAFE_DONT_ENCRYPT.parse(matches);
             let derivation_path = HD_WALLET_DERIVATION_PATH_OPT.parse(matches);
             Self {
                 scheme,
                 alias,
+                alias_force,
                 unsafe_dont_encrypt,
                 derivation_path,
             }
@@ -3500,6 +3478,11 @@
                 "The key and address alias. If none provided, the alias will \
                  be the public key hash.",
             ))
+            .arg(
+                ALIAS_FORCE
+                    .def()
+                    .about("Force overwrite the alias if it already exists."),
+            )
             .arg(UNSAFE_DONT_ENCRYPT.def().about(
                 "UNSAFE: Do not encrypt the keypair. Do not use this for keys \
                  used in a live network.",
@@ -3515,21 +3498,6 @@
         }
     }
 
-    /// Wallet generate key and implicit address arguments
-    #[derive(Clone, Debug)]
-    pub struct KeyAndAddressGen {
-        /// Scheme type
-        pub scheme: SchemeType,
-        /// Key alias
-        pub alias: Option<String>,
-        /// Don't encrypt the keypair
-        pub unsafe_dont_encrypt: bool,
-        /// BIP44 derivation path
-        pub derivation_path: Option<String>,
-    }
-
-=======
->>>>>>> a9a3e323
     impl Args for KeyAndAddressGen {
         fn parse(matches: &ArgMatches) -> Self {
             let scheme = SCHEME.parse(matches);
