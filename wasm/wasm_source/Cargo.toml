--- conflicted
+++ resolved
@@ -44,11 +44,7 @@
 wee_alloc = "0.4.5"
 getrandom = { version = "0.2", features = ["custom"] }
 # branch = "murisi/namada-integration"
-<<<<<<< HEAD
-masp_primitives = { git = "https://github.com/anoma/masp", rev = "449a7295fe24d96456ece24c223ca9eb76b0e6ba", optional = true }
-=======
-masp_primitives = { git = "https://github.com/anoma/masp", rev = "1345b463e8fa3b3a6fa13e4a43fb1c410690ad62", optional = true }
->>>>>>> 2e3e6406
+masp_primitives = { git = "https://github.com/anoma/masp", rev = "77e009626f3f52fe83c81ec6ee38fc2547d38da3", optional = true }
 ripemd = "0.1"
 
 [dev-dependencies]
