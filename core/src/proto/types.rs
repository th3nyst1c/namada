--- conflicted
+++ resolved
@@ -26,13 +26,7 @@
 use thiserror::Error;
 
 use super::generated::types;
-<<<<<<< HEAD
-use crate::ledger::gas::{
-    self, GasMetering, VpGasMeter, VERIFY_TX_SIG_GAS_COST,
-};
-=======
-use crate::ledger::gas::{GasMetering, VpGasMeter, VERIFY_TX_SIG_GAS};
->>>>>>> 07fe6c90
+use crate::ledger::gas::{self, GasMetering, VpGasMeter, VERIFY_TX_SIG_GAS};
 use crate::ledger::storage::{KeccakHasher, Sha256Hasher, StorageHasher};
 #[cfg(any(feature = "tendermint", feature = "tendermint-abcipp"))]
 use crate::tendermint_proto::abci::ResponseDeliverTx;
@@ -598,13 +592,8 @@
                     {
                         if let Some(meter) = gas_meter {
                             meter
-<<<<<<< HEAD
-                                .consume(VERIFY_TX_SIG_GAS_COST)
+                                .consume(VERIFY_TX_SIG_GAS)
                                 .map_err(VerifySigError::OutOfGas)?;
-=======
-                                .consume(VERIFY_TX_SIG_GAS)
-                                .map_err(|_| VerifySigError::OutOfGas)?;
->>>>>>> 07fe6c90
                         }
                         common::SigScheme::verify_signature(
                             &pk,
@@ -628,13 +617,8 @@
                     {
                         if let Some(meter) = gas_meter {
                             meter
-<<<<<<< HEAD
-                                .consume(VERIFY_TX_SIG_GAS_COST)
+                                .consume(VERIFY_TX_SIG_GAS)
                                 .map_err(VerifySigError::OutOfGas)?;
-=======
-                                .consume(VERIFY_TX_SIG_GAS)
-                                .map_err(|_| VerifySigError::OutOfGas)?;
->>>>>>> 07fe6c90
                         }
                         common::SigScheme::verify_signature(
                             pk,
