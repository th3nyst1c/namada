//! The CLI commands that are re-used between the executables `namada`,
//! `namada-node` and `namada-client`.
//!
//! The `namada` executable groups together the most commonly used commands
//! inlined from the node and the client. The other commands for the node or the
//! client can be dispatched via `namada node ...` or `namada client ...`,
//! respectively.

pub mod context;
mod utils;

use clap::{AppSettings, ArgGroup, ArgMatches};
use color_eyre::eyre::Result;
pub use utils::safe_exit;
use utils::*;

pub use self::context::Context;

include!("../../version.rs");

const APP_NAME: &str = "Namada";

// Main Namada sub-commands
const NODE_CMD: &str = "node";
const CLIENT_CMD: &str = "client";
const WALLET_CMD: &str = "wallet";
const RELAYER_CMD: &str = "relayer";

pub mod cmds {
    use clap::AppSettings;

    use super::utils::*;
    use super::{
        args, ArgMatches, CLIENT_CMD, NODE_CMD, RELAYER_CMD, WALLET_CMD,
    };

    /// Commands for `namada` binary.
    #[allow(clippy::large_enum_variant)]
    #[derive(Clone, Debug)]
    pub enum Namada {
        // Sub-binary-commands
        Node(NamadaNode),
        Relayer(NamadaRelayer),
        Client(NamadaClient),
        Wallet(NamadaWallet),

        // Inlined commands from the node.
        Ledger(Ledger),

        // Inlined commands from the relayer.
        EthBridgePool(EthBridgePool),

        // Inlined commands from the client.
        TxCustom(TxCustom),
        TxTransfer(TxTransfer),
        TxIbcTransfer(TxIbcTransfer),
        TxUpdateVp(TxUpdateVp),
        TxInitProposal(TxInitProposal),
        TxVoteProposal(TxVoteProposal),
        TxRevealPk(TxRevealPk),
    }

    impl Cmd for Namada {
        fn add_sub(app: App) -> App {
            app.subcommand(NamadaNode::def())
                .subcommand(NamadaRelayer::def())
                .subcommand(NamadaClient::def())
                .subcommand(NamadaWallet::def())
                .subcommand(EthBridgePool::def())
                .subcommand(Ledger::def())
                .subcommand(TxCustom::def())
                .subcommand(TxTransfer::def())
                .subcommand(TxIbcTransfer::def())
                .subcommand(TxUpdateVp::def())
                .subcommand(TxInitProposal::def())
                .subcommand(TxVoteProposal::def())
                .subcommand(TxRevealPk::def())
        }

        fn parse(matches: &ArgMatches) -> Option<Self> {
            let node = SubCmd::parse(matches).map(Self::Node);
            let client = SubCmd::parse(matches).map(Self::Client);
            let relayer = SubCmd::parse(matches).map(Self::Relayer);
            let eth_bridge_pool =
                SubCmd::parse(matches).map(Self::EthBridgePool);
            let wallet = SubCmd::parse(matches).map(Self::Wallet);
            let ledger = SubCmd::parse(matches).map(Self::Ledger);
            let tx_custom = SubCmd::parse(matches).map(Self::TxCustom);
            let tx_transfer = SubCmd::parse(matches).map(Self::TxTransfer);
            let tx_ibc_transfer =
                SubCmd::parse(matches).map(Self::TxIbcTransfer);
            let tx_update_vp = SubCmd::parse(matches).map(Self::TxUpdateVp);
            let tx_init_proposal =
                SubCmd::parse(matches).map(Self::TxInitProposal);
            let tx_vote_proposal =
                SubCmd::parse(matches).map(Self::TxVoteProposal);
            let tx_reveal_pk = SubCmd::parse(matches).map(Self::TxRevealPk);
            node.or(client)
                .or(relayer)
                .or(eth_bridge_pool)
                .or(wallet)
                .or(ledger)
                .or(tx_custom)
                .or(tx_transfer)
                .or(tx_ibc_transfer)
                .or(tx_update_vp)
                .or(tx_init_proposal)
                .or(tx_vote_proposal)
                .or(tx_reveal_pk)
        }
    }

    /// Used as top-level commands (`Cmd` instance) in `namadan` binary.
    /// Used as sub-commands (`SubCmd` instance) in `namada` binary.
    #[derive(Clone, Debug)]
    #[allow(clippy::large_enum_variant)]
    pub enum NamadaNode {
        Ledger(Ledger),
        Config(Config),
    }

    impl Cmd for NamadaNode {
        fn add_sub(app: App) -> App {
            app.subcommand(Ledger::def()).subcommand(Config::def())
        }

        fn parse(matches: &ArgMatches) -> Option<Self> {
            let ledger = SubCmd::parse(matches).map(Self::Ledger);
            let config = SubCmd::parse(matches).map(Self::Config);
            ledger.or(config)
        }
    }
    impl SubCmd for NamadaNode {
        const CMD: &'static str = NODE_CMD;

        fn parse(matches: &ArgMatches) -> Option<Self> {
            matches
                .subcommand_matches(Self::CMD)
                .and_then(<Self as Cmd>::parse)
        }

        fn def() -> App {
            <Self as Cmd>::add_sub(
                App::new(Self::CMD)
                    .about("Node sub-commands.")
                    .setting(AppSettings::SubcommandRequiredElseHelp),
            )
        }
    }

    /// Used as top-level commands (`Cmd` instance) in `namadar` binary.
    /// Used as sub-commands (`SubCmd` instance) in `namada` binary.
    #[derive(Clone, Debug)]
    #[allow(clippy::large_enum_variant)]
    pub enum NamadaRelayer {
        EthBridgePool(EthBridgePool),
        ValidatorSet(ValidatorSet),
    }

    impl Cmd for NamadaRelayer {
        fn add_sub(app: App) -> App {
            app.subcommand(EthBridgePool::def())
                .subcommand(ValidatorSet::def())
        }

        fn parse(matches: &ArgMatches) -> Option<Self> {
            let eth_bridge_pool =
                SubCmd::parse(matches).map(Self::EthBridgePool);
            let validator_set = SubCmd::parse(matches).map(Self::ValidatorSet);
            eth_bridge_pool.or(validator_set)
        }
    }

    impl SubCmd for NamadaRelayer {
        const CMD: &'static str = RELAYER_CMD;

        fn parse(matches: &ArgMatches) -> Option<Self> {
            matches
                .subcommand_matches(Self::CMD)
                .and_then(<Self as Cmd>::parse)
        }

        fn def() -> App {
            <Self as Cmd>::add_sub(
                App::new(Self::CMD)
                    .about("Relayer sub-commands.")
                    .setting(AppSettings::SubcommandRequiredElseHelp),
            )
        }
    }

    /// Used as top-level commands (`Cmd` instance) in `namadac` binary.
    /// Used as sub-commands (`SubCmd` instance) in `namada` binary.
    #[derive(Clone, Debug)]
    #[allow(clippy::large_enum_variant)]
    pub enum NamadaClient {
        /// The [`super::Context`] provides access to the wallet and the
        /// config. It will generate a new wallet and config, if they
        /// don't exist.
        WithContext(NamadaClientWithContext),
        /// Utils don't have [`super::Context`], only the global arguments.
        WithoutContext(Utils),
    }

    impl Cmd for NamadaClient {
        fn add_sub(app: App) -> App {
            app
                // Simple transactions
                .subcommand(TxCustom::def().display_order(1))
                .subcommand(TxTransfer::def().display_order(1))
                .subcommand(TxIbcTransfer::def().display_order(1))
                .subcommand(TxUpdateVp::def().display_order(1))
                .subcommand(TxInitAccount::def().display_order(1))
                .subcommand(TxRevealPk::def().display_order(1))
                // Proposal transactions
                .subcommand(TxInitProposal::def().display_order(1))
                .subcommand(TxVoteProposal::def().display_order(1))
                // PoS transactions
                .subcommand(TxInitValidator::def().display_order(2))
                .subcommand(Bond::def().display_order(2))
                .subcommand(Unbond::def().display_order(2))
                .subcommand(Withdraw::def().display_order(2))
                // Ethereum bridge
                .subcommand(AddToEthBridgePool::def().display_order(3))
                .subcommand(SubmitValidatorSetUpdate::def().display_order(3))
                // Queries
                .subcommand(QueryEpoch::def().display_order(4))
                .subcommand(QueryTransfers::def().display_order(4))
                .subcommand(QueryConversions::def().display_order(4))
                .subcommand(QueryBlock::def().display_order(4))
                .subcommand(QueryBalance::def().display_order(4))
                .subcommand(QueryBonds::def().display_order(4))
                .subcommand(QueryBondedStake::def().display_order(4))
                .subcommand(QuerySlashes::def().display_order(4))
                .subcommand(QueryDelegations::def().display_order(4))
                .subcommand(QueryResult::def().display_order(4))
                .subcommand(QueryRawBytes::def().display_order(4))
                .subcommand(QueryProposal::def().display_order(4))
                .subcommand(QueryProposalResult::def().display_order(4))
                .subcommand(QueryProtocolParameters::def().display_order(4))
                // Utils
                .subcommand(Utils::def().display_order(5))
        }

        fn parse(matches: &ArgMatches) -> Option<Self> {
            use NamadaClientWithContext::*;
            let tx_custom = Self::parse_with_ctx(matches, TxCustom);
            let tx_transfer = Self::parse_with_ctx(matches, TxTransfer);
            let tx_ibc_transfer = Self::parse_with_ctx(matches, TxIbcTransfer);
            let tx_update_vp = Self::parse_with_ctx(matches, TxUpdateVp);
            let tx_init_account = Self::parse_with_ctx(matches, TxInitAccount);
            let tx_init_validator =
                Self::parse_with_ctx(matches, TxInitValidator);
            let tx_reveal_pk = Self::parse_with_ctx(matches, TxRevealPk);
            let tx_init_proposal =
                Self::parse_with_ctx(matches, TxInitProposal);
            let tx_vote_proposal =
                Self::parse_with_ctx(matches, TxVoteProposal);
            let bond = Self::parse_with_ctx(matches, Bond);
            let unbond = Self::parse_with_ctx(matches, Unbond);
            let withdraw = Self::parse_with_ctx(matches, Withdraw);
            let query_epoch = Self::parse_with_ctx(matches, QueryEpoch);
            let query_transfers = Self::parse_with_ctx(matches, QueryTransfers);
            let query_conversions =
                Self::parse_with_ctx(matches, QueryConversions);
            let query_block = Self::parse_with_ctx(matches, QueryBlock);
            let query_balance = Self::parse_with_ctx(matches, QueryBalance);
            let query_bonds = Self::parse_with_ctx(matches, QueryBonds);
            let query_bonded_stake =
                Self::parse_with_ctx(matches, QueryBondedStake);
            let query_slashes = Self::parse_with_ctx(matches, QuerySlashes);
            let query_delegations =
                Self::parse_with_ctx(matches, QueryDelegations);
            let query_result = Self::parse_with_ctx(matches, QueryResult);
            let query_raw_bytes = Self::parse_with_ctx(matches, QueryRawBytes);
            let query_proposal = Self::parse_with_ctx(matches, QueryProposal);
            let query_proposal_result =
                Self::parse_with_ctx(matches, QueryProposalResult);
            let query_protocol_parameters =
                Self::parse_with_ctx(matches, QueryProtocolParameters);
            let add_to_eth_bridge_pool =
                Self::parse_with_ctx(matches, AddToEthBridgePool);
            let submit_validator_set_update =
                Self::parse_with_ctx(matches, SubmitValidatorSetUpdate);
            let utils = SubCmd::parse(matches).map(Self::WithoutContext);
            tx_custom
                .or(tx_transfer)
                .or(tx_ibc_transfer)
                .or(tx_update_vp)
                .or(tx_init_account)
                .or(tx_reveal_pk)
                .or(tx_init_proposal)
                .or(tx_vote_proposal)
                .or(tx_init_validator)
                .or(bond)
                .or(unbond)
                .or(withdraw)
                .or(add_to_eth_bridge_pool)
                .or(submit_validator_set_update)
                .or(query_epoch)
                .or(query_transfers)
                .or(query_conversions)
                .or(query_block)
                .or(query_balance)
                .or(query_bonds)
                .or(query_bonded_stake)
                .or(query_slashes)
                .or(query_delegations)
                .or(query_result)
                .or(query_raw_bytes)
                .or(query_proposal)
                .or(query_proposal_result)
                .or(query_protocol_parameters)
                .or(utils)
        }
    }

    impl NamadaClient {
        /// A helper method to parse sub cmds with context
        fn parse_with_ctx<T: SubCmd>(
            matches: &ArgMatches,
            sub_to_self: impl Fn(T) -> NamadaClientWithContext,
        ) -> Option<Self> {
            SubCmd::parse(matches)
                .map(|sub| Self::WithContext(sub_to_self(sub)))
        }
    }

    impl SubCmd for NamadaClient {
        const CMD: &'static str = CLIENT_CMD;

        fn parse(matches: &ArgMatches) -> Option<Self> {
            matches
                .subcommand_matches(Self::CMD)
                .and_then(<Self as Cmd>::parse)
        }

        fn def() -> App {
            <Self as Cmd>::add_sub(
                App::new(Self::CMD)
                    .about("Client sub-commands.")
                    .setting(AppSettings::SubcommandRequiredElseHelp),
            )
        }
    }

    #[derive(Clone, Debug)]
    pub enum NamadaClientWithContext {
        // Ledger cmds
        TxCustom(TxCustom),
        TxTransfer(TxTransfer),
        TxIbcTransfer(TxIbcTransfer),
        QueryResult(QueryResult),
        TxUpdateVp(TxUpdateVp),
        TxInitAccount(TxInitAccount),
        TxInitValidator(TxInitValidator),
        TxInitProposal(TxInitProposal),
        TxVoteProposal(TxVoteProposal),
        TxRevealPk(TxRevealPk),
        Bond(Bond),
        Unbond(Unbond),
        Withdraw(Withdraw),
        AddToEthBridgePool(AddToEthBridgePool),
        SubmitValidatorSetUpdate(SubmitValidatorSetUpdate),
        QueryEpoch(QueryEpoch),
        QueryTransfers(QueryTransfers),
        QueryConversions(QueryConversions),
        QueryBlock(QueryBlock),
        QueryBalance(QueryBalance),
        QueryBonds(QueryBonds),
        QueryBondedStake(QueryBondedStake),
        QueryCommissionRate(QueryCommissionRate),
        QuerySlashes(QuerySlashes),
        QueryDelegations(QueryDelegations),
        QueryRawBytes(QueryRawBytes),
        QueryProposal(QueryProposal),
        QueryProposalResult(QueryProposalResult),
        QueryProtocolParameters(QueryProtocolParameters),
    }

    #[allow(clippy::large_enum_variant)]
    #[derive(Clone, Debug)]
    pub enum NamadaWallet {
        /// Key management commands
        Key(WalletKey),
        /// Address management commands
        Address(WalletAddress),
        /// MASP key, address management commands
        Masp(WalletMasp),
    }

    impl Cmd for NamadaWallet {
        fn add_sub(app: App) -> App {
            app.subcommand(WalletKey::def())
                .subcommand(WalletAddress::def())
                .subcommand(WalletMasp::def())
        }

        fn parse(matches: &ArgMatches) -> Option<Self> {
            let key = SubCmd::parse(matches).map(Self::Key);
            let address = SubCmd::parse(matches).map(Self::Address);
            let masp = SubCmd::parse(matches).map(Self::Masp);
            key.or(address).or(masp)
        }
    }

    impl SubCmd for NamadaWallet {
        const CMD: &'static str = WALLET_CMD;

        fn parse(matches: &ArgMatches) -> Option<Self> {
            matches
                .subcommand_matches(Self::CMD)
                .and_then(<Self as Cmd>::parse)
        }

        fn def() -> App {
            <Self as Cmd>::add_sub(
                App::new(Self::CMD)
                    .about("Wallet sub-commands.")
                    .setting(AppSettings::SubcommandRequiredElseHelp),
            )
        }
    }

    #[derive(Clone, Debug)]
    #[allow(clippy::large_enum_variant)]
    pub enum WalletKey {
        Gen(KeyGen),
        Find(KeyFind),
        List(KeyList),
        Export(Export),
    }

    impl SubCmd for WalletKey {
        const CMD: &'static str = "key";

        fn parse(matches: &ArgMatches) -> Option<Self> {
            matches.subcommand_matches(Self::CMD).and_then(|matches| {
                let generate = SubCmd::parse(matches).map(Self::Gen);
                let lookup = SubCmd::parse(matches).map(Self::Find);
                let list = SubCmd::parse(matches).map(Self::List);
                let export = SubCmd::parse(matches).map(Self::Export);
                generate.or(lookup).or(list).or(export)
            })
        }

        fn def() -> App {
            App::new(Self::CMD)
                .about(
                    "Keypair management, including methods to generate and \
                     look-up keys.",
                )
                .setting(AppSettings::SubcommandRequiredElseHelp)
                .subcommand(KeyGen::def())
                .subcommand(KeyFind::def())
                .subcommand(KeyList::def())
                .subcommand(Export::def())
        }
    }

    /// Generate a new keypair and an implicit address derived from it
    #[derive(Clone, Debug)]
    pub struct KeyGen(pub args::KeyAndAddressGen);

    impl SubCmd for KeyGen {
        const CMD: &'static str = "gen";

        fn parse(matches: &ArgMatches) -> Option<Self> {
            matches
                .subcommand_matches(Self::CMD)
                .map(|matches| Self(args::KeyAndAddressGen::parse(matches)))
        }

        fn def() -> App {
            App::new(Self::CMD)
                .about(
                    "Generates a keypair with a given alias and derive the \
                     implicit address from its public key. The address will \
                     be stored with the same alias.",
                )
                .add_args::<args::KeyAndAddressGen>()
        }
    }

    #[derive(Clone, Debug)]
    pub struct KeyFind(pub args::KeyFind);

    impl SubCmd for KeyFind {
        const CMD: &'static str = "find";

        fn parse(matches: &ArgMatches) -> Option<Self> {
            matches
                .subcommand_matches(Self::CMD)
                .map(|matches| (Self(args::KeyFind::parse(matches))))
        }

        fn def() -> App {
            App::new(Self::CMD)
                .about("Searches for a keypair from a public key or an alias.")
                .add_args::<args::KeyFind>()
        }
    }

    #[derive(Clone, Debug)]
    pub struct KeyList(pub args::KeyList);

    impl SubCmd for KeyList {
        const CMD: &'static str = "list";

        fn parse(matches: &ArgMatches) -> Option<Self> {
            matches
                .subcommand_matches(Self::CMD)
                .map(|matches| (Self(args::KeyList::parse(matches))))
        }

        fn def() -> App {
            App::new(Self::CMD)
                .about("List all known keys.")
                .add_args::<args::KeyList>()
        }
    }

    #[derive(Clone, Debug)]
    pub struct Export(pub args::KeyExport);

    impl SubCmd for Export {
        const CMD: &'static str = "export";

        fn parse(matches: &ArgMatches) -> Option<Self> {
            matches
                .subcommand_matches(Self::CMD)
                .map(|matches| (Self(args::KeyExport::parse(matches))))
        }

        fn def() -> App {
            App::new(Self::CMD)
                .about("Exports a keypair to a file.")
                .add_args::<args::KeyExport>()
        }
    }

    #[allow(clippy::large_enum_variant)]
    #[derive(Clone, Debug)]
    pub enum WalletMasp {
        GenPayAddr(MaspGenPayAddr),
        GenSpendKey(MaspGenSpendKey),
        AddAddrKey(MaspAddAddrKey),
        ListPayAddrs(MaspListPayAddrs),
        ListKeys(MaspListKeys),
        FindAddrKey(MaspFindAddrKey),
    }

    impl SubCmd for WalletMasp {
        const CMD: &'static str = "masp";

        fn parse(matches: &ArgMatches) -> Option<Self> {
            matches.subcommand_matches(Self::CMD).and_then(|matches| {
                let genpa = SubCmd::parse(matches).map(Self::GenPayAddr);
                let gensk = SubCmd::parse(matches).map(Self::GenSpendKey);
                let addak = SubCmd::parse(matches).map(Self::AddAddrKey);
                let listpa = SubCmd::parse(matches).map(Self::ListPayAddrs);
                let listsk = SubCmd::parse(matches).map(Self::ListKeys);
                let findak = SubCmd::parse(matches).map(Self::FindAddrKey);
                gensk.or(genpa).or(addak).or(listpa).or(listsk).or(findak)
            })
        }

        fn def() -> App {
            App::new(Self::CMD)
                .about(
                    "Multi-asset shielded pool address and keypair management \
                     including methods to generate and look-up addresses and \
                     keys.",
                )
                .setting(AppSettings::SubcommandRequiredElseHelp)
                .subcommand(MaspGenSpendKey::def())
                .subcommand(MaspGenPayAddr::def())
                .subcommand(MaspAddAddrKey::def())
                .subcommand(MaspListPayAddrs::def())
                .subcommand(MaspListKeys::def())
                .subcommand(MaspFindAddrKey::def())
        }
    }

    /// Find the given shielded address or key
    #[derive(Clone, Debug)]
    pub struct MaspFindAddrKey(pub args::AddrKeyFind);

    impl SubCmd for MaspFindAddrKey {
        const CMD: &'static str = "find";

        fn parse(matches: &ArgMatches) -> Option<Self> {
            matches
                .subcommand_matches(Self::CMD)
                .map(|matches| Self(args::AddrKeyFind::parse(matches)))
        }

        fn def() -> App {
            App::new(Self::CMD)
                .about("Find the given shielded address or key in the wallet")
                .add_args::<args::AddrKeyFind>()
        }
    }

    /// List all known shielded keys
    #[derive(Clone, Debug)]
    pub struct MaspListKeys(pub args::MaspKeysList);

    impl SubCmd for MaspListKeys {
        const CMD: &'static str = "list-keys";

        fn parse(matches: &ArgMatches) -> Option<Self> {
            matches
                .subcommand_matches(Self::CMD)
                .map(|matches| Self(args::MaspKeysList::parse(matches)))
        }

        fn def() -> App {
            App::new(Self::CMD)
                .about("Lists all shielded keys in the wallet")
                .add_args::<args::MaspKeysList>()
        }
    }

    /// List all known payment addresses
    #[derive(Clone, Debug)]
    pub struct MaspListPayAddrs;

    impl SubCmd for MaspListPayAddrs {
        const CMD: &'static str = "list-addrs";

        fn parse(matches: &ArgMatches) -> Option<Self> {
            matches
                .subcommand_matches(Self::CMD)
                .map(|_matches| MaspListPayAddrs)
        }

        fn def() -> App {
            App::new(Self::CMD)
                .about("Lists all payment addresses in the wallet")
        }
    }

    /// Add a key or an address
    #[derive(Clone, Debug)]
    pub struct MaspAddAddrKey(pub args::MaspAddrKeyAdd);

    impl SubCmd for MaspAddAddrKey {
        const CMD: &'static str = "add";

        fn parse(matches: &ArgMatches) -> Option<Self> {
            matches.subcommand_matches(Self::CMD).map(|matches| {
                MaspAddAddrKey(args::MaspAddrKeyAdd::parse(matches))
            })
        }

        fn def() -> App {
            App::new(Self::CMD)
                .about("Adds the given payment address or key to the wallet")
                .add_args::<args::MaspAddrKeyAdd>()
        }
    }

    /// Generate a spending key
    #[derive(Clone, Debug)]
    pub struct MaspGenSpendKey(pub args::MaspSpendKeyGen);

    impl SubCmd for MaspGenSpendKey {
        const CMD: &'static str = "gen-key";

        fn parse(matches: &ArgMatches) -> Option<Self> {
            matches.subcommand_matches(Self::CMD).map(|matches| {
                MaspGenSpendKey(args::MaspSpendKeyGen::parse(matches))
            })
        }

        fn def() -> App {
            App::new(Self::CMD)
                .about("Generates a random spending key")
                .add_args::<args::MaspSpendKeyGen>()
        }
    }

    /// Generate a payment address from a viewing key or payment address
    #[derive(Clone, Debug)]
    pub struct MaspGenPayAddr(pub args::MaspPayAddrGen);

    impl SubCmd for MaspGenPayAddr {
        const CMD: &'static str = "gen-addr";

        fn parse(matches: &ArgMatches) -> Option<Self> {
            matches.subcommand_matches(Self::CMD).map(|matches| {
                MaspGenPayAddr(args::MaspPayAddrGen::parse(matches))
            })
        }

        fn def() -> App {
            App::new(Self::CMD)
                .about(
                    "Generates a payment address from the given spending key",
                )
                .add_args::<args::MaspPayAddrGen>()
        }
    }

    #[derive(Clone, Debug)]
    pub enum WalletAddress {
        Gen(AddressGen),
        Find(AddressOrAliasFind),
        List(AddressList),
        Add(AddressAdd),
    }

    impl SubCmd for WalletAddress {
        const CMD: &'static str = "address";

        fn parse(matches: &ArgMatches) -> Option<Self> {
            matches.subcommand_matches(Self::CMD).and_then(|matches| {
                let gen = SubCmd::parse(matches).map(Self::Gen);
                let find = SubCmd::parse(matches).map(Self::Find);
                let list = SubCmd::parse(matches).map(Self::List);
                let add = SubCmd::parse(matches).map(Self::Add);
                gen.or(find).or(list).or(add)
            })
        }

        fn def() -> App {
            App::new(Self::CMD)
                .about(
                    "Address management, including methods to generate and \
                     look-up addresses.",
                )
                .setting(AppSettings::SubcommandRequiredElseHelp)
                .subcommand(AddressGen::def())
                .subcommand(AddressOrAliasFind::def())
                .subcommand(AddressList::def())
                .subcommand(AddressAdd::def())
        }
    }

    /// Generate a new keypair and an implicit address derived from it
    #[derive(Clone, Debug)]
    pub struct AddressGen(pub args::KeyAndAddressGen);

    impl SubCmd for AddressGen {
        const CMD: &'static str = "gen";

        fn parse(matches: &ArgMatches) -> Option<Self> {
            matches.subcommand_matches(Self::CMD).map(|matches| {
                AddressGen(args::KeyAndAddressGen::parse(matches))
            })
        }

        fn def() -> App {
            App::new(Self::CMD)
                .about(
                    "Generates a keypair with a given alias and derive the \
                     implicit address from its public key. The address will \
                     be stored with the same alias.",
                )
                .add_args::<args::KeyAndAddressGen>()
        }
    }

    /// Find an address by its alias
    #[derive(Clone, Debug)]
    pub struct AddressOrAliasFind(pub args::AddressOrAliasFind);

    impl SubCmd for AddressOrAliasFind {
        const CMD: &'static str = "find";

        fn parse(matches: &ArgMatches) -> Option<Self> {
            matches.subcommand_matches(Self::CMD).map(|matches| {
                AddressOrAliasFind(args::AddressOrAliasFind::parse(matches))
            })
        }

        fn def() -> App {
            App::new(Self::CMD)
                .about(
                    "Find an address by its alias or an alias by its address.",
                )
                .add_args::<args::AddressOrAliasFind>()
        }
    }

    /// List known addresses
    #[derive(Clone, Debug)]
    pub struct AddressList;

    impl SubCmd for AddressList {
        const CMD: &'static str = "list";

        fn parse(matches: &ArgMatches) -> Option<Self> {
            matches
                .subcommand_matches(Self::CMD)
                .map(|_matches| AddressList)
        }

        fn def() -> App {
            App::new(Self::CMD).about("List all known addresses.")
        }
    }

    /// Generate a new keypair and an implicit address derived from it
    #[derive(Clone, Debug)]
    pub struct AddressAdd(pub args::AddressAdd);

    impl SubCmd for AddressAdd {
        const CMD: &'static str = "add";

        fn parse(matches: &ArgMatches) -> Option<Self> {
            matches
                .subcommand_matches(Self::CMD)
                .map(|matches| AddressAdd(args::AddressAdd::parse(matches)))
        }

        fn def() -> App {
            App::new(Self::CMD)
                .about("Store an alias for an address in the wallet.")
                .add_args::<args::AddressAdd>()
        }
    }

    #[derive(Clone, Debug)]
    pub enum Ledger {
        Run(LedgerRun),
        RunUntil(LedgerRunUntil),
        Reset(LedgerReset),
        DumpDb(LedgerDumpDb),
        DbDeleteValue(LedgerDbDeleteValue),
        RollBack(LedgerRollBack),
    }

    impl SubCmd for Ledger {
        const CMD: &'static str = "ledger";

        fn parse(matches: &ArgMatches) -> Option<Self> {
            matches.subcommand_matches(Self::CMD).and_then(|matches| {
                let run = SubCmd::parse(matches).map(Self::Run);
                let reset = SubCmd::parse(matches).map(Self::Reset);
                let dump_db = SubCmd::parse(matches).map(Self::DumpDb);
                let db_delete_value =
                    SubCmd::parse(matches).map(Self::DbDeleteValue);
                let rollback = SubCmd::parse(matches).map(Self::RollBack);
                let run_until = SubCmd::parse(matches).map(Self::RunUntil);
                run.or(reset)
                    .or(dump_db)
                    .or(db_delete_value)
                    .or(rollback)
                    .or(run_until)
                    // The `run` command is the default if no sub-command given
                    .or(Some(Self::Run(LedgerRun(args::LedgerRun {
                        start_time: None,
                        tx_index: false,
                    }))))
            })
        }

        fn def() -> App {
            App::new(Self::CMD)
                .about(
                    "Ledger node sub-commands. If no sub-command specified, \
                     defaults to run the node.",
                )
                .subcommand(LedgerRun::def())
                .subcommand(LedgerRunUntil::def())
                .subcommand(LedgerReset::def())
                .subcommand(LedgerDumpDb::def())
                .subcommand(LedgerDbDeleteValue::def())
                .subcommand(LedgerRollBack::def())
        }
    }

    #[derive(Clone, Debug)]
    pub struct LedgerRun(pub args::LedgerRun);

    impl SubCmd for LedgerRun {
        const CMD: &'static str = "run";

        fn parse(matches: &ArgMatches) -> Option<Self> {
            matches
                .subcommand_matches(Self::CMD)
                .map(|matches| Self(args::LedgerRun::parse(matches)))
        }

        fn def() -> App {
            App::new(Self::CMD)
                .about("Run Namada ledger node.")
                .add_args::<args::LedgerRun>()
        }
    }

    #[derive(Clone, Debug)]
    pub struct LedgerRunUntil(pub args::LedgerRunUntil);

    impl SubCmd for LedgerRunUntil {
        const CMD: &'static str = "run-until";

        fn parse(matches: &ArgMatches) -> Option<Self> {
            matches
                .subcommand_matches(Self::CMD)
                .map(|matches| Self(args::LedgerRunUntil::parse(matches)))
        }

        fn def() -> App {
            App::new(Self::CMD)
                .about(
                    "Run Namada ledger node until a given height. Then halt \
                     or suspend.",
                )
                .add_args::<args::LedgerRunUntil>()
        }
    }

    #[derive(Clone, Debug)]
    pub struct LedgerReset;

    impl SubCmd for LedgerReset {
        const CMD: &'static str = "reset";

        fn parse(matches: &ArgMatches) -> Option<Self> {
            matches.subcommand_matches(Self::CMD).map(|_matches| Self)
        }

        fn def() -> App {
            App::new(Self::CMD).about(
                "Delete Namada ledger node's and Tendermint node's storage \
                 data.",
            )
        }
    }

    #[derive(Clone, Debug)]
    pub struct LedgerDumpDb(pub args::LedgerDumpDb);

    impl SubCmd for LedgerDumpDb {
        const CMD: &'static str = "dump-db";

        fn parse(matches: &ArgMatches) -> Option<Self> {
            matches
                .subcommand_matches(Self::CMD)
                .map(|matches| Self(args::LedgerDumpDb::parse(matches)))
        }

        fn def() -> App {
            App::new(Self::CMD)
                .about("Dump Namada ledger node's DB from a block into a file.")
                .add_args::<args::LedgerDumpDb>()
        }
    }

    #[derive(Clone, Debug)]
    pub struct LedgerDbDeleteValue(pub args::LedgerDbDeleteValue);

    impl SubCmd for LedgerDbDeleteValue {
        const CMD: &'static str = "db-delete-value";

        fn parse(matches: &ArgMatches) -> Option<Self> {
            matches
                .subcommand_matches(Self::CMD)
                .map(|matches| Self(args::LedgerDbDeleteValue::parse(matches)))
        }

        fn def() -> App {
            App::new(Self::CMD)
                .about(
                    "Delete a value from the ledger node's DB at the given \
                     key.",
                )
                .setting(AppSettings::ArgRequiredElseHelp)
                .add_args::<args::LedgerDbDeleteValue>()
        }
    }

    #[derive(Clone, Debug)]
    pub struct LedgerRollBack;

    impl SubCmd for LedgerRollBack {
        const CMD: &'static str = "rollback";

        fn parse(matches: &ArgMatches) -> Option<Self> {
            matches.subcommand_matches(Self::CMD).map(|_matches| Self)
        }

        fn def() -> App {
            App::new(Self::CMD).about(
                "Roll Namada state back to the previous height. This command \
                 does not create a backup of neither the Namada nor the \
                 Tendermint state before execution: for extra safety, it is \
                 recommended to make a backup in advance.",
            )
        }
    }

    #[derive(Clone, Debug)]
    pub enum Config {
        Gen(ConfigGen),
    }

    impl SubCmd for Config {
        const CMD: &'static str = "config";

        fn parse(matches: &ArgMatches) -> Option<Self> {
            matches
                .subcommand_matches(Self::CMD)
                .and_then(|matches| SubCmd::parse(matches).map(Self::Gen))
        }

        fn def() -> App {
            App::new(Self::CMD)
                .setting(AppSettings::SubcommandRequiredElseHelp)
                .about("Configuration sub-commands.")
                .subcommand(ConfigGen::def())
        }
    }

    #[derive(Clone, Debug)]
    pub struct ConfigGen;

    impl SubCmd for ConfigGen {
        const CMD: &'static str = "gen";

        fn parse(matches: &ArgMatches) -> Option<Self> {
            matches.subcommand_matches(Self::CMD).map(|_matches| Self)
        }

        fn def() -> App {
            App::new(Self::CMD)
                .about("Generate the default configuration file.")
        }
    }

    #[derive(Clone, Debug)]
    pub struct QueryResult(pub args::QueryResult);

    impl SubCmd for QueryResult {
        const CMD: &'static str = "tx-result";

        fn parse(matches: &ArgMatches) -> Option<Self> {
            matches
                .subcommand_matches(Self::CMD)
                .map(|matches| QueryResult(args::QueryResult::parse(matches)))
        }

        fn def() -> App {
            App::new(Self::CMD)
                .about("Query the result of a transaction.")
                .add_args::<args::QueryResult>()
        }
    }

    #[derive(Clone, Debug)]
    pub struct QueryProposal(pub args::QueryProposal);

    impl SubCmd for QueryProposal {
        const CMD: &'static str = "query-proposal";

        fn parse(matches: &ArgMatches) -> Option<Self>
        where
            Self: Sized,
        {
            matches.subcommand_matches(Self::CMD).map(|matches| {
                QueryProposal(args::QueryProposal::parse(matches))
            })
        }

        fn def() -> App {
            App::new(Self::CMD)
                .about("Query proposals.")
                .add_args::<args::QueryProposal>()
        }
    }

    #[derive(Clone, Debug)]
    pub struct QueryProposalResult(pub args::QueryProposalResult);

    impl SubCmd for QueryProposalResult {
        const CMD: &'static str = "query-proposal-result";

        fn parse(matches: &ArgMatches) -> Option<Self>
        where
            Self: Sized,
        {
            matches.subcommand_matches(Self::CMD).map(|matches| {
                QueryProposalResult(args::QueryProposalResult::parse(matches))
            })
        }

        fn def() -> App {
            App::new(Self::CMD)
                .about("Query proposals result.")
                .add_args::<args::QueryProposalResult>()
        }
    }

    #[derive(Clone, Debug)]
    pub struct QueryProtocolParameters(pub args::QueryProtocolParameters);

    impl SubCmd for QueryProtocolParameters {
        const CMD: &'static str = "query-protocol-parameters";

        fn parse(matches: &ArgMatches) -> Option<Self>
        where
            Self: Sized,
        {
            matches.subcommand_matches(Self::CMD).map(|matches| {
                QueryProtocolParameters(args::QueryProtocolParameters::parse(
                    matches,
                ))
            })
        }

        fn def() -> App {
            App::new(Self::CMD)
                .about("Query protocol parameters.")
                .add_args::<args::QueryProtocolParameters>()
        }
    }

    #[derive(Clone, Debug)]
    pub struct TxCustom(pub args::TxCustom);

    impl SubCmd for TxCustom {
        const CMD: &'static str = "tx";

        fn parse(matches: &ArgMatches) -> Option<Self> {
            matches
                .subcommand_matches(Self::CMD)
                .map(|matches| TxCustom(args::TxCustom::parse(matches)))
        }

        fn def() -> App {
            App::new(Self::CMD)
                .about("Send a transaction with custom WASM code.")
                .add_args::<args::TxCustom>()
        }
    }

    #[derive(Clone, Debug)]
    pub struct TxTransfer(pub args::TxTransfer);

    impl SubCmd for TxTransfer {
        const CMD: &'static str = "transfer";

        fn parse(matches: &ArgMatches) -> Option<Self> {
            matches
                .subcommand_matches(Self::CMD)
                .map(|matches| TxTransfer(args::TxTransfer::parse(matches)))
        }

        fn def() -> App {
            App::new(Self::CMD)
                .about("Send a signed transfer transaction.")
                .add_args::<args::TxTransfer>()
        }
    }

    #[derive(Clone, Debug)]
    pub struct TxIbcTransfer(pub args::TxIbcTransfer);

    impl SubCmd for TxIbcTransfer {
        const CMD: &'static str = "ibc-transfer";

        fn parse(matches: &ArgMatches) -> Option<Self> {
            matches.subcommand_matches(Self::CMD).map(|matches| {
                TxIbcTransfer(args::TxIbcTransfer::parse(matches))
            })
        }

        fn def() -> App {
            App::new(Self::CMD)
                .about("Send a signed IBC transfer transaction.")
                .add_args::<args::TxIbcTransfer>()
        }
    }

    #[derive(Clone, Debug)]
    pub struct TxUpdateVp(pub args::TxUpdateVp);

    impl SubCmd for TxUpdateVp {
        const CMD: &'static str = "update";

        fn parse(matches: &ArgMatches) -> Option<Self> {
            matches
                .subcommand_matches(Self::CMD)
                .map(|matches| TxUpdateVp(args::TxUpdateVp::parse(matches)))
        }

        fn def() -> App {
            App::new(Self::CMD)
                .about(
                    "Send a signed transaction to update account's validity \
                     predicate.",
                )
                .add_args::<args::TxUpdateVp>()
        }
    }

    #[derive(Clone, Debug)]
    pub struct TxInitAccount(pub args::TxInitAccount);

    impl SubCmd for TxInitAccount {
        const CMD: &'static str = "init-account";

        fn parse(matches: &ArgMatches) -> Option<Self> {
            matches.subcommand_matches(Self::CMD).map(|matches| {
                TxInitAccount(args::TxInitAccount::parse(matches))
            })
        }

        fn def() -> App {
            App::new(Self::CMD)
                .about(
                    "Send a signed transaction to create a new established \
                     account.",
                )
                .add_args::<args::TxInitAccount>()
        }
    }

    #[derive(Clone, Debug)]
    pub struct TxInitValidator(pub args::TxInitValidator);

    impl SubCmd for TxInitValidator {
        const CMD: &'static str = "init-validator";

        fn parse(matches: &ArgMatches) -> Option<Self> {
            matches.subcommand_matches(Self::CMD).map(|matches| {
                TxInitValidator(args::TxInitValidator::parse(matches))
            })
        }

        fn def() -> App {
            App::new(Self::CMD)
                .about(
                    "Send a signed transaction to create a new validator \
                     account.",
                )
                .add_args::<args::TxInitValidator>()
        }
    }

    #[derive(Clone, Debug)]
    pub struct Bond(pub args::Bond);

    impl SubCmd for Bond {
        const CMD: &'static str = "bond";

        fn parse(matches: &ArgMatches) -> Option<Self> {
            matches
                .subcommand_matches(Self::CMD)
                .map(|matches| Bond(args::Bond::parse(matches)))
        }

        fn def() -> App {
            App::new(Self::CMD)
                .about("Bond tokens in PoS system.")
                .add_args::<args::Bond>()
        }
    }

    #[derive(Clone, Debug)]
    pub struct Unbond(pub args::Unbond);

    impl SubCmd for Unbond {
        const CMD: &'static str = "unbond";

        fn parse(matches: &ArgMatches) -> Option<Self> {
            matches
                .subcommand_matches(Self::CMD)
                .map(|matches| Unbond(args::Unbond::parse(matches)))
        }

        fn def() -> App {
            App::new(Self::CMD)
                .about("Unbond tokens from a PoS bond.")
                .add_args::<args::Unbond>()
        }
    }

    #[derive(Clone, Debug)]
    pub struct Withdraw(pub args::Withdraw);

    impl SubCmd for Withdraw {
        const CMD: &'static str = "withdraw";

        fn parse(matches: &ArgMatches) -> Option<Self> {
            matches
                .subcommand_matches(Self::CMD)
                .map(|matches| Withdraw(args::Withdraw::parse(matches)))
        }

        fn def() -> App {
            App::new(Self::CMD)
                .about("Withdraw tokens from previously unbonded PoS bond.")
                .add_args::<args::Withdraw>()
        }
    }

    #[derive(Clone, Debug)]
    pub struct QueryEpoch(pub args::Query);

    impl SubCmd for QueryEpoch {
        const CMD: &'static str = "epoch";

        fn parse(matches: &ArgMatches) -> Option<Self> {
            matches
                .subcommand_matches(Self::CMD)
                .map(|matches| QueryEpoch(args::Query::parse(matches)))
        }

        fn def() -> App {
            App::new(Self::CMD)
                .about("Query the epoch of the last committed block.")
                .add_args::<args::Query>()
        }
    }

    #[derive(Clone, Debug)]
    pub struct QueryConversions(pub args::QueryConversions);

    impl SubCmd for QueryConversions {
        const CMD: &'static str = "conversions";

        fn parse(matches: &ArgMatches) -> Option<Self> {
            matches.subcommand_matches(Self::CMD).map(|matches| {
                QueryConversions(args::QueryConversions::parse(matches))
            })
        }

        fn def() -> App {
            App::new(Self::CMD)
                .about("Query currently applicable conversions.")
                .add_args::<args::QueryConversions>()
        }
    }

    #[derive(Clone, Debug)]
    pub struct QueryBlock(pub args::Query);

    impl SubCmd for QueryBlock {
        const CMD: &'static str = "block";

        fn parse(matches: &ArgMatches) -> Option<Self> {
            matches
                .subcommand_matches(Self::CMD)
                .map(|matches| QueryBlock(args::Query::parse(matches)))
        }

        fn def() -> App {
            App::new(Self::CMD)
                .about("Query the last committed block.")
                .add_args::<args::Query>()
        }
    }

    #[derive(Clone, Debug)]
    pub struct QueryBalance(pub args::QueryBalance);

    impl SubCmd for QueryBalance {
        const CMD: &'static str = "balance";

        fn parse(matches: &ArgMatches) -> Option<Self> {
            matches
                .subcommand_matches(Self::CMD)
                .map(|matches| QueryBalance(args::QueryBalance::parse(matches)))
        }

        fn def() -> App {
            App::new(Self::CMD)
                .about("Query balance(s) of tokens.")
                .add_args::<args::QueryBalance>()
        }
    }

    #[derive(Clone, Debug)]
    pub struct QueryBonds(pub args::QueryBonds);

    impl SubCmd for QueryBonds {
        const CMD: &'static str = "bonds";

        fn parse(matches: &ArgMatches) -> Option<Self> {
            matches
                .subcommand_matches(Self::CMD)
                .map(|matches| QueryBonds(args::QueryBonds::parse(matches)))
        }

        fn def() -> App {
            App::new(Self::CMD)
                .about("Query PoS bond(s).")
                .add_args::<args::QueryBonds>()
        }
    }

    #[derive(Clone, Debug)]
    pub struct QueryBondedStake(pub args::QueryBondedStake);

    impl SubCmd for QueryBondedStake {
        const CMD: &'static str = "bonded-stake";

        fn parse(matches: &ArgMatches) -> Option<Self> {
            matches.subcommand_matches(Self::CMD).map(|matches| {
                QueryBondedStake(args::QueryBondedStake::parse(matches))
            })
        }

        fn def() -> App {
            App::new(Self::CMD)
                .about("Query PoS bonded stake.")
                .add_args::<args::QueryBondedStake>()
        }
    }

    #[derive(Clone, Debug)]
    pub struct QueryTransfers(pub args::QueryTransfers);

    impl SubCmd for QueryTransfers {
        const CMD: &'static str = "show-transfers";

        fn parse(matches: &ArgMatches) -> Option<Self> {
            matches.subcommand_matches(Self::CMD).map(|matches| {
                QueryTransfers(args::QueryTransfers::parse(matches))
            })
        }

        fn def() -> App {
            App::new(Self::CMD)
                .about("Query the accepted transfers to date.")
                .add_args::<args::QueryConversions>()
        }
    }

    #[derive(Clone, Debug)]
    pub struct QueryCommissionRate(pub args::QueryCommissionRate);

    impl SubCmd for QueryCommissionRate {
        const CMD: &'static str = "commission-rate";

        fn parse(matches: &ArgMatches) -> Option<Self> {
            matches.subcommand_matches(Self::CMD).map(|matches| {
                QueryCommissionRate(args::QueryCommissionRate::parse(matches))
            })
        }

        fn def() -> App {
            App::new(Self::CMD)
                .about("Query commission rate.")
                .add_args::<args::QueryCommissionRate>()
        }
    }

    #[derive(Clone, Debug)]
    pub struct QuerySlashes(pub args::QuerySlashes);

    impl SubCmd for QuerySlashes {
        const CMD: &'static str = "slashes";

        fn parse(matches: &ArgMatches) -> Option<Self>
        where
            Self: Sized,
        {
            matches
                .subcommand_matches(Self::CMD)
                .map(|matches| QuerySlashes(args::QuerySlashes::parse(matches)))
        }

        fn def() -> App {
            App::new(Self::CMD)
                .about("Query PoS applied slashes.")
                .add_args::<args::QuerySlashes>()
        }
    }

    #[derive(Clone, Debug)]
    pub struct QueryDelegations(pub args::QueryDelegations);

    impl SubCmd for QueryDelegations {
        const CMD: &'static str = "delegations";

        fn parse(matches: &ArgMatches) -> Option<Self>
        where
            Self: Sized,
        {
            matches.subcommand_matches(Self::CMD).map(|matches| {
                QueryDelegations(args::QueryDelegations::parse(matches))
            })
        }

        fn def() -> App {
            App::new(Self::CMD)
                .about("Find PoS delegations from the given owner address.")
                .add_args::<args::QueryDelegations>()
        }
    }

    #[derive(Clone, Debug)]
    pub struct QueryRawBytes(pub args::QueryRawBytes);

    impl SubCmd for QueryRawBytes {
        const CMD: &'static str = "query-bytes";

        fn parse(matches: &ArgMatches) -> Option<Self> {
            matches.subcommand_matches(Self::CMD).map(|matches| {
                QueryRawBytes(args::QueryRawBytes::parse(matches))
            })
        }

        fn def() -> App {
            App::new(Self::CMD)
                .about("Query the raw bytes of a given storage key")
                .add_args::<args::QueryRawBytes>()
        }
    }

    #[derive(Clone, Debug)]
    pub struct TxInitProposal(pub args::InitProposal);

    impl SubCmd for TxInitProposal {
        const CMD: &'static str = "init-proposal";

        fn parse(matches: &ArgMatches) -> Option<Self>
        where
            Self: Sized,
        {
            matches.subcommand_matches(Self::CMD).map(|matches| {
                TxInitProposal(args::InitProposal::parse(matches))
            })
        }

        fn def() -> App {
            App::new(Self::CMD)
                .about("Create a new proposal.")
                .add_args::<args::InitProposal>()
        }
    }

    #[derive(Clone, Debug)]
    pub struct TxVoteProposal(pub args::VoteProposal);

    impl SubCmd for TxVoteProposal {
        const CMD: &'static str = "vote-proposal";

        fn parse(matches: &ArgMatches) -> Option<Self>
        where
            Self: Sized,
        {
            matches.subcommand_matches(Self::CMD).map(|matches| {
                TxVoteProposal(args::VoteProposal::parse(matches))
            })
        }

        fn def() -> App {
            App::new(Self::CMD)
                .about("Vote a proposal.")
                .add_args::<args::VoteProposal>()
        }
    }

    #[derive(Clone, Debug)]
    pub struct TxRevealPk(pub args::RevealPk);

    impl SubCmd for TxRevealPk {
        const CMD: &'static str = "reveal-pk";

        fn parse(matches: &ArgMatches) -> Option<Self>
        where
            Self: Sized,
        {
            matches
                .subcommand_matches(Self::CMD)
                .map(|matches| TxRevealPk(args::RevealPk::parse(matches)))
        }

        fn def() -> App {
            App::new(Self::CMD)
                .about(
                    "Submit a tx to reveal the public key an implicit \
                     account. Typically, you don't have to do this manually \
                     and the client will detect when a tx to reveal PK is \
                     needed and submit it automatically. This will write the \
                     PK into the account's storage so that it can be used for \
                     signature verification on transactions authorized by \
                     this account.",
                )
                .add_args::<args::RevealPk>()
        }
    }

    #[derive(Clone, Debug)]
    pub enum Utils {
        JoinNetwork(JoinNetwork),
        FetchWasms(FetchWasms),
        InitNetwork(InitNetwork),
        InitGenesisValidator(InitGenesisValidator),
        PkToTmAddress(PkToTmAddress),
    }

    impl SubCmd for Utils {
        const CMD: &'static str = "utils";

        fn parse(matches: &ArgMatches) -> Option<Self> {
            matches.subcommand_matches(Self::CMD).and_then(|matches| {
                let join_network =
                    SubCmd::parse(matches).map(Self::JoinNetwork);
                let fetch_wasms = SubCmd::parse(matches).map(Self::FetchWasms);
                let init_network =
                    SubCmd::parse(matches).map(Self::InitNetwork);
                let init_genesis =
                    SubCmd::parse(matches).map(Self::InitGenesisValidator);
                let pk_to_tm_address =
                    SubCmd::parse(matches).map(Self::PkToTmAddress);
                join_network
                    .or(fetch_wasms)
                    .or(init_network)
                    .or(init_genesis)
                    .or(pk_to_tm_address)
            })
        }

        fn def() -> App {
            App::new(Self::CMD)
                .about("Utilities.")
                .subcommand(JoinNetwork::def())
                .subcommand(FetchWasms::def())
                .subcommand(InitNetwork::def())
                .subcommand(InitGenesisValidator::def())
                .subcommand(PkToTmAddress::def())
                .setting(AppSettings::SubcommandRequiredElseHelp)
        }
    }

    #[derive(Clone, Debug)]
    pub struct JoinNetwork(pub args::JoinNetwork);

    impl SubCmd for JoinNetwork {
        const CMD: &'static str = "join-network";

        fn parse(matches: &ArgMatches) -> Option<Self> {
            matches
                .subcommand_matches(Self::CMD)
                .map(|matches| Self(args::JoinNetwork::parse(matches)))
        }

        fn def() -> App {
            App::new(Self::CMD)
                .about("Configure Namada to join an existing network.")
                .add_args::<args::JoinNetwork>()
        }
    }

    #[derive(Clone, Debug)]
    pub struct FetchWasms(pub args::FetchWasms);

    impl SubCmd for FetchWasms {
        const CMD: &'static str = "fetch-wasms";

        fn parse(matches: &ArgMatches) -> Option<Self> {
            matches
                .subcommand_matches(Self::CMD)
                .map(|matches| Self(args::FetchWasms::parse(matches)))
        }

        fn def() -> App {
            App::new(Self::CMD)
                .about("Ensure pre-built wasms are present")
                .add_args::<args::FetchWasms>()
        }
    }

    #[derive(Clone, Debug)]
    pub struct InitNetwork(pub args::InitNetwork);

    impl SubCmd for InitNetwork {
        const CMD: &'static str = "init-network";

        fn parse(matches: &ArgMatches) -> Option<Self> {
            matches
                .subcommand_matches(Self::CMD)
                .map(|matches| Self(args::InitNetwork::parse(matches)))
        }

        fn def() -> App {
            App::new(Self::CMD)
                .about("Initialize a new test network.")
                .add_args::<args::InitNetwork>()
        }
    }

    #[derive(Clone, Debug)]
    pub struct InitGenesisValidator(pub args::InitGenesisValidator);

    impl SubCmd for InitGenesisValidator {
        const CMD: &'static str = "init-genesis-validator";

        fn parse(matches: &ArgMatches) -> Option<Self> {
            matches
                .subcommand_matches(Self::CMD)
                .map(|matches| Self(args::InitGenesisValidator::parse(matches)))
        }

        fn def() -> App {
            App::new(Self::CMD)
                .about(
                    "Initialize genesis validator's address, consensus key \
                     and validator account key and use it in the ledger's \
                     node.",
                )
                .add_args::<args::InitGenesisValidator>()
        }
    }

<<<<<<< HEAD
    /// Used as sub-commands (`SubCmd` instance) in `namadar` binary.
    #[derive(Clone, Debug)]
    pub enum EthBridgePool {
        /// Get a recommendation on a batch of transfers
        /// to relay.
        RecommendBatch(args::RecommendBatch),
        /// Construct a proof that a set of transfers is in the pool.
        /// This can be used to relay transfers across the
        /// bridge to Ethereum.
        ConstructProof(args::BridgePoolProof),
        /// Construct and relay a bridge pool proof to
        /// Ethereum directly.
        RelayProof(args::RelayBridgePoolProof),
        /// Query the contents of the pool.
        QueryPool(args::Query),
        /// Query to provable contents of the pool.
        QuerySigned(args::Query),
        /// Check the confirmation status of `TransferToEthereum`
        /// events.
        QueryRelays(args::Query),
    }

    impl Cmd for EthBridgePool {
        fn add_sub(app: App) -> App {
            app.subcommand(ConstructProof::def().display_order(1))
                .subcommand(QueryEthBridgePool::def().display_order(1))
                .subcommand(QuerySignedBridgePool::def().display_order(1))
                .subcommand(QueryRelayProgress::def().display_order(1))
        }

        fn parse(matches: &ArgMatches) -> Option<Self> {
            let recommend = RecommendBatch::parse(matches)
                .map(|query| Self::RecommendBatch(query.0));
            let construct_proof = ConstructProof::parse(matches)
                .map(|proof| Self::ConstructProof(proof.0));
            let relay_proof = RelayProof::parse(matches)
                .map(|proof| Self::RelayProof(proof.0));
            let query_pool = QueryEthBridgePool::parse(matches)
                .map(|q| Self::QueryPool(q.0));
            let query_signed = QuerySignedBridgePool::parse(matches)
                .map(|q| Self::QuerySigned(q.0));
            let query_relays = QueryRelayProgress::parse(matches)
                .map(|q| Self::QueryRelays(q.0));
            construct_proof
                .or(recommend)
                .or(relay_proof)
                .or(query_pool)
                .or(query_signed)
                .or(query_relays)
        }
    }

    impl SubCmd for EthBridgePool {
        const CMD: &'static str = "ethereum-bridge-pool";

        fn parse(matches: &ArgMatches) -> Option<Self> {
            matches.subcommand_matches(Self::CMD).and_then(Cmd::parse)
        }

        fn def() -> App {
            App::new(Self::CMD)
                .about(
                    "Functionality for interacting with the Ethereum bridge \
                     pool. This pool holds transfers waiting to be relayed to \
                     Ethereum.",
                )
                .setting(AppSettings::SubcommandRequiredElseHelp)
                .subcommand(ConstructProof::def().display_order(1))
                .subcommand(RecommendBatch::def().display_order(1))
                .subcommand(RelayProof::def().display_order(1))
                .subcommand(QueryEthBridgePool::def().display_order(1))
                .subcommand(QuerySignedBridgePool::def().display_order(1))
                .subcommand(QueryRelayProgress::def().display_order(1))
        }
    }

    #[derive(Clone, Debug)]
    pub struct AddToEthBridgePool(pub args::EthereumBridgePool);

    impl SubCmd for AddToEthBridgePool {
        const CMD: &'static str = "add-erc20-transfer";

        fn parse(matches: &ArgMatches) -> Option<Self> {
            matches
                .subcommand_matches(Self::CMD)
                .map(|matches| Self(args::EthereumBridgePool::parse(matches)))
        }

        fn def() -> App {
            App::new(Self::CMD)
                .about("Add a new transfer to the Ethereum bridge pool.")
                .setting(AppSettings::ArgRequiredElseHelp)
                .add_args::<args::EthereumBridgePool>()
        }
    }

    #[derive(Clone, Debug)]
    pub struct SubmitValidatorSetUpdate(pub args::SubmitValidatorSetUpdate);

    impl SubCmd for SubmitValidatorSetUpdate {
        const CMD: &'static str = "validator-set-update";

        fn parse(matches: &ArgMatches) -> Option<Self> {
            matches.subcommand_matches(Self::CMD).map(|matches| {
                Self(args::SubmitValidatorSetUpdate::parse(matches))
            })
        }

        fn def() -> App {
            App::new(Self::CMD)
                .about("Submit a validator set update protocol tx.")
                .add_args::<args::SubmitValidatorSetUpdate>()
        }
    }

    #[derive(Clone, Debug)]
    pub struct ConstructProof(pub args::BridgePoolProof);

    impl SubCmd for ConstructProof {
        const CMD: &'static str = "construct-proof";

        fn parse(matches: &ArgMatches) -> Option<Self> {
            matches
                .subcommand_matches(Self::CMD)
                .map(|matches| Self(args::BridgePoolProof::parse(matches)))
        }

        fn def() -> App {
            App::new(Self::CMD)
                .about(
                    "Construct a merkle proof that the given transfers are in \
                     the pool.",
                )
                .setting(AppSettings::ArgRequiredElseHelp)
                .add_args::<args::BridgePoolProof>()
        }
    }

    #[derive(Clone, Debug)]
    pub struct RelayProof(pub args::RelayBridgePoolProof);

    impl SubCmd for RelayProof {
        const CMD: &'static str = "relay-proof";

        fn parse(matches: &ArgMatches) -> Option<Self> {
            matches
                .subcommand_matches(Self::CMD)
                .map(|matches| Self(args::RelayBridgePoolProof::parse(matches)))
        }

        fn def() -> App {
            App::new(Self::CMD)
                .about(
                    "Construct a merkle proof that the given transfers are in \
                     the pool and relay it to Ethereum.",
                )
                .setting(AppSettings::ArgRequiredElseHelp)
                .add_args::<args::RelayBridgePoolProof>()
        }
    }

    #[derive(Clone, Debug)]
    pub struct RecommendBatch(pub args::RecommendBatch);

    impl SubCmd for RecommendBatch {
        const CMD: &'static str = "recommend-batch";

        fn parse(matches: &ArgMatches) -> Option<Self> {
            matches
                .subcommand_matches(Self::CMD)
                .map(|matches| Self(args::RecommendBatch::parse(matches)))
        }

        fn def() -> App {
            App::new(Self::CMD)
                .about(
                    "Get a recommended batch of transfers from the bridge \
                     pool to relay to Ethereum.",
                )
                .setting(AppSettings::ArgRequiredElseHelp)
                .add_args::<args::RecommendBatch>()
        }
    }

    #[derive(Clone, Debug)]
    pub struct QueryEthBridgePool(args::Query);

    impl SubCmd for QueryEthBridgePool {
        const CMD: &'static str = "query";

        fn parse(matches: &ArgMatches) -> Option<Self> {
            matches
                .subcommand_matches(Self::CMD)
                .map(|matches| Self(args::Query::parse(matches)))
        }

        fn def() -> App {
            App::new(Self::CMD)
                .about("Get the contents of the Ethereum bridge pool.")
                .add_args::<args::Query>()
        }
    }

    #[derive(Clone, Debug)]
    pub struct QuerySignedBridgePool(args::Query);

    impl SubCmd for QuerySignedBridgePool {
        const CMD: &'static str = "query-signed";
=======
    #[derive(Clone, Debug)]
    pub struct PkToTmAddress(pub args::PkToTmAddress);

    impl SubCmd for PkToTmAddress {
        const CMD: &'static str = "pk-to-tm";
>>>>>>> f7b7e3bf

        fn parse(matches: &ArgMatches) -> Option<Self> {
            matches
                .subcommand_matches(Self::CMD)
<<<<<<< HEAD
                .map(|matches| Self(args::Query::parse(matches)))
        }

        fn def() -> App {
            App::new(Self::CMD)
                .about(
                    "Get the contents of the Ethereum bridge pool with a \
                     signed Merkle root.",
                )
                .add_args::<args::Query>()
        }
    }

    #[derive(Clone, Debug)]
    pub struct QueryRelayProgress(args::Query);

    impl SubCmd for QueryRelayProgress {
        const CMD: &'static str = "query-relayed";

        fn parse(matches: &ArgMatches) -> Option<Self> {
            matches
                .subcommand_matches(Self::CMD)
                .map(|matches| Self(args::Query::parse(matches)))
        }

        fn def() -> App {
            App::new(Self::CMD)
                .about("Get the confirmation status of transfers to Ethereum.")
                .add_args::<args::Query>()
        }
    }

    /// Used as sub-commands (`SubCmd` instance) in `namadar` binary.
    #[derive(Clone, Debug)]
    pub enum ValidatorSet {
        /// Query an Ethereum ABI encoding of the consensus validator
        /// set in Namada, at the given epoch, or the latest
        /// one, if none is provided.
        ConsensusValidatorSet(args::ConsensusValidatorSet),
        /// Query an Ethereum ABI encoding of a proof of the consensus
        /// validator set in Namada, at the given epoch, or the next
        /// one, if none is provided.
        ValidatorSetProof(args::ValidatorSetProof),
        /// Relay a validator set update to Namada's Ethereum bridge
        /// smart contracts.
        ValidatorSetUpdateRelay(args::ValidatorSetUpdateRelay),
    }

    impl SubCmd for ValidatorSet {
        const CMD: &'static str = "validator-set";

        fn parse(matches: &ArgMatches) -> Option<Self> {
            matches.subcommand_matches(Self::CMD).and_then(|matches| {
                let consensus_validator_set =
                    ConsensusValidatorSet::parse(matches)
                        .map(|args| Self::ConsensusValidatorSet(args.0));
                let validator_set_proof = ValidatorSetProof::parse(matches)
                    .map(|args| Self::ValidatorSetProof(args.0));
                let relay = ValidatorSetUpdateRelay::parse(matches)
                    .map(|args| Self::ValidatorSetUpdateRelay(args.0));
                consensus_validator_set.or(validator_set_proof).or(relay)
            })
        }

        fn def() -> App {
            App::new(Self::CMD)
                .about(
                    "Validator set queries, that return data in a format to \
                     be consumed by the Namada Ethereum bridge smart \
                     contracts.",
                )
                .setting(AppSettings::SubcommandRequiredElseHelp)
                .subcommand(ConsensusValidatorSet::def().display_order(1))
                .subcommand(ValidatorSetProof::def().display_order(1))
                .subcommand(ValidatorSetUpdateRelay::def().display_order(1))
        }
    }

    #[derive(Clone, Debug)]
    pub struct ConsensusValidatorSet(args::ConsensusValidatorSet);

    impl SubCmd for ConsensusValidatorSet {
        const CMD: &'static str = "consensus";

        fn parse(matches: &ArgMatches) -> Option<Self> {
            matches.subcommand_matches(Self::CMD).map(|matches| {
                Self(args::ConsensusValidatorSet::parse(matches))
            })
        }

        fn def() -> App {
            App::new(Self::CMD)
                .about(
                    "Query an Ethereum ABI encoding of the consensus \
                     validator set in Namada, at the requested epoch, or the \
                     current one, if no epoch is provided.",
                )
                .add_args::<args::ConsensusValidatorSet>()
        }
    }

    #[derive(Clone, Debug)]
    pub struct ValidatorSetProof(args::ValidatorSetProof);

    impl SubCmd for ValidatorSetProof {
        const CMD: &'static str = "proof";

        fn parse(matches: &ArgMatches) -> Option<Self> {
            matches
                .subcommand_matches(Self::CMD)
                .map(|matches| Self(args::ValidatorSetProof::parse(matches)))
        }

        fn def() -> App {
            App::new(Self::CMD)
                .about(
                    "Query an Ethereum ABI encoding of a proof of the \
                     consensus validator set in Namada, at the requested \
                     epoch, or the next one, if no epoch is provided.",
                )
                .add_args::<args::ValidatorSetProof>()
        }
    }

    #[derive(Clone, Debug)]
    pub struct ValidatorSetUpdateRelay(args::ValidatorSetUpdateRelay);

    impl SubCmd for ValidatorSetUpdateRelay {
        const CMD: &'static str = "relay";

        fn parse(matches: &ArgMatches) -> Option<Self> {
            matches.subcommand_matches(Self::CMD).map(|matches| {
                Self(args::ValidatorSetUpdateRelay::parse(matches))
            })
=======
                .map(|matches| Self(args::PkToTmAddress::parse(matches)))
>>>>>>> f7b7e3bf
        }

        fn def() -> App {
            App::new(Self::CMD)
                .about(
<<<<<<< HEAD
                    "Relay a validator set update to Namada's Ethereum bridge \
                     smart contracts.",
                )
                .add_args::<args::ValidatorSetUpdateRelay>()
=======
                    "Convert a validator's consensus public key to a \
                     Tendermint address.",
                )
                .add_args::<args::PkToTmAddress>()
>>>>>>> f7b7e3bf
        }
    }
}

pub mod args {

    use std::convert::TryFrom;
    use std::env;
    use std::net::SocketAddr;
    use std::path::PathBuf;
    use std::str::FromStr;
    use std::time::Duration as StdDuration;

    use namada::ibc::core::ics24_host::identifier::{ChannelId, PortId};
    use namada::types::address::Address;
    use namada::types::chain::{ChainId, ChainIdPrefix};
    use namada::types::ethereum_events::EthAddress;
    use namada::types::keccak::KeccakHash;
    use namada::types::key::*;
    use namada::types::masp::MaspValue;
    use namada::types::storage::{self, BlockHeight, Epoch};
    use namada::types::time::DateTimeUtc;
    use namada::types::token;
    use namada::types::token::Amount;
    use namada::types::transaction::GasLimit;
    use rust_decimal::Decimal;

    use super::context::*;
    use super::utils::*;
    use super::{ArgGroup, ArgMatches};
    use crate::config::{self, Action, ActionAtHeight, TendermintMode};
    use crate::facade::tendermint::Timeout;
    use crate::facade::tendermint_config::net::Address as TendermintAddress;

    const ADDRESS: Arg<WalletAddress> = arg("address");
    const ALIAS_OPT: ArgOpt<String> = ALIAS.opt();
    const ALIAS: Arg<String> = arg("alias");
    const ALLOW_DUPLICATE_IP: ArgFlag = flag("allow-duplicate-ip");
    const AMOUNT: Arg<token::Amount> = arg("amount");
    const ARCHIVE_DIR: ArgOpt<PathBuf> = arg_opt("archive-dir");
    const BALANCE_OWNER: ArgOpt<WalletBalanceOwner> = arg_opt("owner");
    const BASE_DIR: ArgDefault<PathBuf> = arg_default(
        "base-dir",
        DefaultFn(|| match env::var("NAMADA_BASE_DIR") {
            Ok(dir) => dir.into(),
            Err(_) => config::get_default_namada_folder(),
        }),
    );
    const BLOCK_HEIGHT: Arg<BlockHeight> = arg("block-height");
    // const BLOCK_HEIGHT_OPT: ArgOpt<BlockHeight> = arg_opt("height");
    const BROADCAST_ONLY: ArgFlag = flag("broadcast-only");
    const CHAIN_ID: Arg<ChainId> = arg("chain-id");
    const CHAIN_ID_OPT: ArgOpt<ChainId> = CHAIN_ID.opt();
    const CHAIN_ID_PREFIX: Arg<ChainIdPrefix> = arg("chain-prefix");
    const CHANNEL_ID: Arg<ChannelId> = arg("channel-id");
    const CODE_PATH: Arg<PathBuf> = arg("code-path");
    const CODE_PATH_OPT: ArgOpt<PathBuf> = CODE_PATH.opt();
    const COMMISSION_RATE: Arg<Decimal> = arg("commission-rate");
    const CONSENSUS_TIMEOUT_COMMIT: ArgDefault<Timeout> = arg_default(
        "consensus-timeout-commit",
        DefaultFn(|| Timeout::from_str("1s").unwrap()),
    );
    const DAEMON_MODE: ArgFlag = flag("daemon");
    const DAEMON_MODE_RETRY_DUR: ArgOpt<Duration> = arg_opt("retry-sleep");
    const DAEMON_MODE_SUCCESS_DUR: ArgOpt<Duration> = arg_opt("success-sleep");
    const DATA_PATH_OPT: ArgOpt<PathBuf> = arg_opt("data-path");
    const DATA_PATH: Arg<PathBuf> = arg("data-path");
    const DECRYPT: ArgFlag = flag("decrypt");
    const DONT_ARCHIVE: ArgFlag = flag("dont-archive");
    const DONT_PREFETCH_WASM: ArgFlag = flag("dont-prefetch-wasm");
    const DRY_RUN_TX: ArgFlag = flag("dry-run");
    const DUMP_TX: ArgFlag = flag("dump-tx");
    const EPOCH: ArgOpt<Epoch> = arg_opt("epoch");
    const ERC20: Arg<EthAddress> = arg("erc20");
    const ETH_CONFIRMATIONS: Arg<u64> = arg("confirmations");
    const ETH_GAS: ArgOpt<u64> = arg_opt("eth-gas");
    const ETH_GAS_PRICE: ArgOpt<u64> = arg_opt("eth-gas-price");
    const ETH_ADDRESS: Arg<EthAddress> = arg("ethereum-address");
    const ETH_ADDRESS_OPT: ArgOpt<EthAddress> = arg_opt("ethereum-address");
    const ETH_RPC_ENDPOINT: ArgDefault<String> = arg_default(
        "eth-rpc-endpoint",
        DefaultFn(|| "http://localhost:8545".into()),
    );
    const ETH_SYNC: ArgFlag = flag("sync");
    const EXPIRATION_OPT: ArgOpt<DateTimeUtc> = arg_opt("expiration");
    const FEE_AMOUNT: ArgDefault<token::Amount> =
        arg_default("fee-amount", DefaultFn(|| token::Amount::from(0)));
    const FEE_PAYER: Arg<WalletAddress> = arg("fee-payer");
    const FORCE: ArgFlag = flag("force");
    const GAS_AMOUNT: ArgDefault<token::Amount> =
        arg_default("gas-amount", DefaultFn(|| token::Amount::from(0)));
    const GAS_LIMIT: ArgDefault<token::Amount> =
        arg_default("gas-limit", DefaultFn(|| token::Amount::from(0)));
    const GAS_TOKEN: ArgDefaultFromCtx<WalletAddress> =
        arg_default_from_ctx("gas-token", DefaultFn(|| "NAM".into()));
    const GENESIS_PATH: Arg<PathBuf> = arg("genesis-path");
    const GENESIS_VALIDATOR: ArgOpt<String> = arg("genesis-validator").opt();
    const HALT_ACTION: ArgFlag = flag("halt");
    const HASH_LIST: Arg<String> = arg("hash-list");
    const HISTORIC: ArgFlag = flag("historic");
    const LEDGER_ADDRESS_ABOUT: &str =
        "Address of a ledger node as \"{scheme}://{host}:{port}\". If the \
         scheme is not supplied, it is assumed to be TCP.";
    const LEDGER_ADDRESS_DEFAULT: ArgDefault<TendermintAddress> =
        LEDGER_ADDRESS.default(DefaultFn(|| {
            let raw = "127.0.0.1:26657";
            TendermintAddress::from_str(raw).unwrap()
        }));

    const LEDGER_ADDRESS: Arg<TendermintAddress> = arg("node");
    const LOCALHOST: ArgFlag = flag("localhost");
    const MAX_ETH_GAS: ArgOpt<u64> = arg_opt("max_eth-gas");
    const MASP_VALUE: Arg<MaspValue> = arg("value");
    const MAX_COMMISSION_RATE_CHANGE: Arg<Decimal> =
        arg("max-commission-rate-change");
    const MODE: ArgOpt<String> = arg_opt("mode");
    const NAM_PER_ETH: Arg<f64> = arg("nam-per-eth");
    const NET_ADDRESS: Arg<SocketAddr> = arg("net-address");
    const NAMADA_START_TIME: ArgOpt<DateTimeUtc> = arg_opt("time");
    const NO_CONVERSIONS: ArgFlag = flag("no-conversions");
    const OUT_FILE_PATH_OPT: ArgOpt<PathBuf> = arg_opt("out-file-path");
    const OWNER: Arg<WalletAddress> = arg("owner");
    const OWNER_OPT: ArgOpt<WalletAddress> = OWNER.opt();
    const PIN: ArgFlag = flag("pin");
    const PORT_ID: ArgDefault<PortId> = arg_default(
        "port-id",
        DefaultFn(|| PortId::from_str("transfer").unwrap()),
    );
    const PROPOSAL_OFFLINE: ArgFlag = flag("offline");
    const PROTOCOL_KEY: ArgOpt<WalletPublicKey> = arg_opt("protocol-key");
    const PRE_GENESIS_PATH: ArgOpt<PathBuf> = arg_opt("pre-genesis-path");
    const PUBLIC_KEY: Arg<WalletPublicKey> = arg("public-key");
    const PROPOSAL_ID: Arg<u64> = arg("proposal-id");
    const PROPOSAL_ID_OPT: ArgOpt<u64> = arg_opt("proposal-id");
    const PROPOSAL_VOTE_PGF_OPT: ArgOpt<String> = arg_opt("pgf");
    const PROPOSAL_VOTE_ETH_OPT: ArgOpt<String> = arg_opt("eth");
    const PROPOSAL_VOTE: Arg<String> = arg("vote");
    const RAW_ADDRESS: Arg<Address> = arg("address");
    const RAW_ADDRESS_OPT: ArgOpt<Address> = RAW_ADDRESS.opt();
    const RAW_PUBLIC_KEY: Arg<common::PublicKey> = arg("public-key");
    const RAW_PUBLIC_KEY_OPT: ArgOpt<common::PublicKey> = RAW_PUBLIC_KEY.opt();
    const RECEIVER: Arg<String> = arg("receiver");
    const RELAYER: Arg<Address> = arg("relayer");
    const SAFE_MODE: ArgFlag = flag("safe-mode");
    const SCHEME: ArgDefault<SchemeType> =
        arg_default("scheme", DefaultFn(|| SchemeType::Ed25519));
    const SIGNER: ArgOpt<WalletAddress> = arg_opt("signer");
    const SIGNING_KEY_OPT: ArgOpt<WalletKeypair> = SIGNING_KEY.opt();
    const SIGNING_KEY: Arg<WalletKeypair> = arg("signing-key");
    const SOURCE: Arg<WalletAddress> = arg("source");
    const SOURCE_OPT: ArgOpt<WalletAddress> = SOURCE.opt();
    const STORAGE_KEY: Arg<storage::Key> = arg("storage-key");
    const SUB_PREFIX: ArgOpt<String> = arg_opt("sub-prefix");
    const SUSPEND_ACTION: ArgFlag = flag("suspend");
    const TENDERMINT_TX_INDEX: ArgFlag = flag("tx-index");
    const TIMEOUT_HEIGHT: ArgOpt<u64> = arg_opt("timeout-height");
    const TIMEOUT_SEC_OFFSET: ArgOpt<u64> = arg_opt("timeout-sec-offset");
    const TOKEN_OPT: ArgOpt<WalletAddress> = TOKEN.opt();
    const TOKEN: Arg<WalletAddress> = arg("token");
    const TRANSFER_SOURCE: Arg<WalletTransferSource> = arg("source");
    const TRANSFER_TARGET: Arg<WalletTransferTarget> = arg("target");
    const TX_HASH: Arg<String> = arg("tx-hash");
    const UNSAFE_DONT_ENCRYPT: ArgFlag = flag("unsafe-dont-encrypt");
    const UNSAFE_SHOW_SECRET: ArgFlag = flag("unsafe-show-secret");
    const VALIDATOR: Arg<WalletAddress> = arg("validator");
    const VALIDATOR_OPT: ArgOpt<WalletAddress> = VALIDATOR.opt();
    const VALIDATOR_ACCOUNT_KEY: ArgOpt<WalletPublicKey> =
        arg_opt("account-key");
    const VALIDATOR_CONSENSUS_KEY: ArgOpt<WalletKeypair> =
        arg_opt("consensus-key");
    const VALIDATOR_ETH_COLD_KEY: ArgOpt<WalletKeypair> =
        arg_opt("eth-cold-key");
    const VALIDATOR_ETH_HOT_KEY: ArgOpt<WalletKeypair> = arg_opt("eth-hot-key");
    const VALIDATOR_CODE_PATH: ArgOpt<PathBuf> = arg_opt("validator-code-path");
    const VALUE: ArgOpt<String> = arg_opt("value");
    const VIEWING_KEY: Arg<WalletViewingKey> = arg("key");
    const WASM_CHECKSUMS_PATH: Arg<PathBuf> = arg("wasm-checksums-path");
    const WASM_DIR: ArgOpt<PathBuf> = arg_opt("wasm-dir");

    #[derive(Copy, Clone, PartialEq, Eq, PartialOrd, Ord, Debug, Hash)]
    #[repr(transparent)]
    pub struct Duration(pub StdDuration);

    impl ::std::str::FromStr for Duration {
        type Err = ::parse_duration::parse::Error;

        #[inline]
        fn from_str(s: &str) -> Result<Self, Self::Err> {
            ::parse_duration::parse(s).map(Duration)
        }
    }

    /// Global command arguments
    #[derive(Clone, Debug)]
    pub struct Global {
        pub chain_id: Option<ChainId>,
        pub base_dir: PathBuf,
        pub wasm_dir: Option<PathBuf>,
        pub mode: Option<TendermintMode>,
    }

    impl Global {
        /// Parse global arguments
        pub fn parse(matches: &ArgMatches) -> Self {
            let chain_id = CHAIN_ID_OPT.parse(matches);
            let base_dir = BASE_DIR.parse(matches);
            let wasm_dir = WASM_DIR.parse(matches);
            let mode = MODE.parse(matches).map(TendermintMode::from);
            Global {
                chain_id,
                base_dir,
                wasm_dir,
                mode,
            }
        }

        /// Add global args definition. Should be added to every top-level
        /// command.
        pub fn def(app: App) -> App {
            app.arg(CHAIN_ID_OPT.def().about("The chain ID."))
                .arg(BASE_DIR.def().about(
                    "The base directory is where the nodes, client and wallet \
                     configuration and state is stored. This value can also \
                     be set via `NAMADA_BASE_DIR` environment variable, but \
                     the argument takes precedence, if specified. Defaults to \
                     `$XDG_DATA_HOME/namada` (`$HOME/.local/share/namada` \
                     where `XDG_DATA_HOME` is unset) on \
                     Unix,`$HOME/Library/Application Support/Namada` on \
                     Mac,and `%AppData%\\Namada` on Windows.",
                ))
                .arg(WASM_DIR.def().about(
                    "Directory with built WASM validity predicates, \
                     transactions. This value can also be set via \
                     `NAMADA_WASM_DIR` environment variable, but the argument \
                     takes precedence, if specified.",
                ))
                .arg(MODE.def().about(
                    "The mode in which to run Namada. Options are \n\t * \
                     Validator (default)\n\t * Full\n\t * Seed",
                ))
        }
    }

    #[derive(Clone, Debug)]
    pub struct LedgerRun {
        pub start_time: Option<DateTimeUtc>,
        pub tx_index: bool,
    }

    impl Args for LedgerRun {
        fn parse(matches: &ArgMatches) -> Self {
            let start_time = NAMADA_START_TIME.parse(matches);
            let tx_index = TENDERMINT_TX_INDEX.parse(matches);
            Self {
                start_time,
                tx_index,
            }
        }

        fn def(app: App) -> App {
            app.arg(NAMADA_START_TIME.def().about(
                "The start time of the ledger. Accepts a relaxed form of \
                 RFC3339. A space or a 'T' are accepted as the separator \
                 between the date and time components. Additional spaces are \
                 allowed between each component.\nAll of these examples are \
                 equivalent:\n2023-01-20T12:12:12Z\n2023-01-20 \
                 12:12:12Z\n2023-  01-20T12:  12:12Z",
            ))
            .arg(
                TENDERMINT_TX_INDEX
                    .def()
                    .about("Enable Tendermint tx indexing."),
            )
        }
    }

    #[derive(Clone, Debug)]
    pub struct LedgerRunUntil {
        pub time: Option<DateTimeUtc>,
        pub action_at_height: ActionAtHeight,
    }

    impl Args for LedgerRunUntil {
        fn parse(matches: &ArgMatches) -> Self {
            Self {
                time: NAMADA_START_TIME.parse(matches),
                action_at_height: ActionAtHeight {
                    height: BLOCK_HEIGHT.parse(matches),
                    action: if HALT_ACTION.parse(matches) {
                        Action::Halt
                    } else {
                        Action::Suspend
                    },
                },
            }
        }

        fn def(app: App) -> App {
            app.arg(
                NAMADA_START_TIME
                    .def()
                    .about("The start time of the ledger."),
            )
            .arg(BLOCK_HEIGHT.def().about("The block height to run until."))
            .arg(HALT_ACTION.def().about("Halt at the given block height"))
            .arg(
                SUSPEND_ACTION
                    .def()
                    .about("Suspend consensus at the given block height"),
            )
            .group(
                ArgGroup::new("find_flags")
                    .args(&[HALT_ACTION.name, SUSPEND_ACTION.name])
                    .required(true),
            )
        }
    }

    #[derive(Clone, Debug)]
    pub struct LedgerDumpDb {
        // TODO: allow to specify height
        // pub block_height: Option<BlockHeight>,
        pub out_file_path: PathBuf,
        pub historic: bool,
    }

    impl Args for LedgerDumpDb {
        fn parse(matches: &ArgMatches) -> Self {
            // let block_height = BLOCK_HEIGHT_OPT.parse(matches);
            let out_file_path = OUT_FILE_PATH_OPT
                .parse(matches)
                .unwrap_or_else(|| PathBuf::from("db_dump".to_string()));
            let historic = HISTORIC.parse(matches);

            Self {
                // block_height,
                out_file_path,
                historic,
            }
        }

        fn def(app: App) -> App {
            app
                // .arg(BLOCK_HEIGHT_OPT.def().about(
                //     "The block height to dump. Defaults to latest committed
                // block.", ))
                .arg(OUT_FILE_PATH_OPT.def().about(
                    "Path for the output file (omitting file extension). \
                     Defaults to \"db_dump.{block_height}.toml\" in the \
                     current working directory.",
                ))
                .arg(HISTORIC.def().about(
                    "If provided, dump also the diff of the last height",
                ))
        }
    }

    #[derive(Clone, Debug)]
    pub struct LedgerDbDeleteValue {
        pub storage_key: storage::Key,
    }

    impl Args for LedgerDbDeleteValue {
        fn parse(matches: &ArgMatches) -> Self {
            let storage_key = STORAGE_KEY.parse(matches);
            Self { storage_key }
        }

        fn def(app: App) -> App {
            app.arg(
                STORAGE_KEY
                    .def()
                    .about("Storage key to delete a value from."),
            )
        }
    }

    /// Transaction associated results arguments
    #[derive(Clone, Debug)]
    pub struct QueryResult {
        /// Common query args
        pub query: Query,
        /// Hash of transaction to lookup
        pub tx_hash: String,
    }

    impl Args for QueryResult {
        fn parse(matches: &ArgMatches) -> Self {
            let query = Query::parse(matches);
            let tx_hash = TX_HASH.parse(matches);
            Self { query, tx_hash }
        }

        fn def(app: App) -> App {
            app.add_args::<Query>().arg(
                TX_HASH
                    .def()
                    .about("The hash of the transaction being looked up."),
            )
        }
    }

    /// A transfer to be added to the Ethereum bridge pool.
    #[derive(Clone, Debug)]
    pub struct EthereumBridgePool {
        /// The args for building a tx to the bridge pool
        pub tx: Tx,
        /// The type of token
        pub asset: EthAddress,
        /// The recipient address
        pub recipient: EthAddress,
        /// The sender of the transfer
        pub sender: WalletAddress,
        /// The amount to be transferred
        pub amount: Amount,
        /// The amount of fees (in NAM)
        pub gas_amount: Amount,
        /// The account of fee payer.
        pub gas_payer: WalletAddress,
    }

    impl Args for EthereumBridgePool {
        fn parse(matches: &ArgMatches) -> Self {
            let tx = Tx::parse(matches);
            let asset = ERC20.parse(matches);
            let recipient = ETH_ADDRESS.parse(matches);
            let sender = ADDRESS.parse(matches);
            let amount = AMOUNT.parse(matches);
            let gas_amount = FEE_AMOUNT.parse(matches);
            let gas_payer = FEE_PAYER.parse(matches);
            Self {
                tx,
                asset,
                recipient,
                sender,
                amount,
                gas_amount,
                gas_payer,
            }
        }

        fn def(app: App) -> App {
            app.add_args::<Tx>()
                .arg(
                    ERC20
                        .def()
                        .about("The Ethereum address of the ERC20 token."),
                )
                .arg(
                    ETH_ADDRESS
                        .def()
                        .about("The Ethereum address receiving the tokens."),
                )
                .arg(
                    ADDRESS
                        .def()
                        .about("The Namada address sending the tokens."),
                )
                .arg(AMOUNT.def().about(
                    "The amount of tokens being sent across the bridge.",
                ))
                .arg(FEE_AMOUNT.def().about(
                    "The amount of NAM you wish to pay to have this transfer \
                     relayed to Ethereum.",
                ))
                .arg(
                    FEE_PAYER.def().about(
                        "The Namada address of the account paying the fee.",
                    ),
                )
        }
    }

    /// Submit a validator set update protocol tx.
    #[derive(Clone, Debug)]
    pub struct SubmitValidatorSetUpdate {
        /// The query parameters.
        pub query: Query,
        /// The epoch of the validator set to relay.
        pub epoch: Option<Epoch>,
    }

    impl Args for SubmitValidatorSetUpdate {
        fn parse(matches: &ArgMatches) -> Self {
            let epoch = EPOCH.parse(matches);
            let query = Query::parse(matches);
            Self { epoch, query }
        }

        fn def(app: App) -> App {
            app.add_args::<Query>().arg(
                EPOCH
                    .def()
                    .about("The epoch of the validator set to relay."),
            )
        }
    }

    #[derive(Debug, Clone)]
    pub struct RecommendBatch {
        /// The query parameters.
        pub query: Query,
        /// The maximum amount of gas to spend.
        pub max_gas: Option<u64>,
        /// An optional parameter indicating how much net
        /// gas the relayer is willing to pay.
        pub gas: Option<u64>,
        /// Estimate of amount of NAM a single ETH is worth.
        pub nam_per_eth: f64,
    }

    impl Args for RecommendBatch {
        fn parse(matches: &ArgMatches) -> Self {
            let query = Query::parse(matches);
            let max_gas = MAX_ETH_GAS.parse(matches);
            let gas = ETH_GAS.parse(matches);
            let nam_to_eth = NAM_PER_ETH.parse(matches);
            Self {
                query,
                max_gas,
                gas,
                nam_per_eth: nam_to_eth,
            }
        }

        fn def(app: App) -> App {
            app.add_args::<Query>()
                .arg(MAX_ETH_GAS.def().about(
                    "The maximum amount Ethereum gas that can be spent during \
                     the relay call.",
                ))
                .arg(ETH_GAS.def().about(
                    "Under ideal conditions, relaying transfers will yield a \
                     net profit. If that is not possible, setting this \
                     optional value will result in a batch transfer that \
                     costs as close to the given value as possible without \
                     exceeding it.",
                ))
                .arg(NAM_PER_ETH.def().about(
                    "The amount of NAM that one ETH is worth, represented as \
                     a decimal number.",
                ))
        }
    }

    #[derive(Debug, Clone)]
    pub struct BridgePoolProof {
        /// The query parameters.
        pub query: Query,
        pub transfers: Vec<KeccakHash>,
        pub relayer: Address,
    }

    impl Args for BridgePoolProof {
        fn parse(matches: &ArgMatches) -> Self {
            let query = Query::parse(matches);
            let hashes = HASH_LIST.parse(matches);
            let relayer = RELAYER.parse(matches);
            Self {
                query,
                transfers: hashes
                    .split(' ')
                    .map(|hash| {
                        KeccakHash::try_from(hash).unwrap_or_else(|_| {
                            tracing::info!(
                                "Could not parse '{}' as a Keccak hash.",
                                hash
                            );
                            safe_exit(1)
                        })
                    })
                    .collect(),
                relayer,
            }
        }

        fn def(app: App) -> App {
            app.add_args::<Query>()
                .arg(HASH_LIST.def().about(
                    "List of Keccak hashes of transfers in the bridge pool.",
                ))
                .arg(
                    RELAYER
                        .def()
                        .about("The rewards address for relaying this proof."),
                )
        }
    }

    #[derive(Debug, Clone)]
    pub struct RelayBridgePoolProof {
        /// The query parameters.
        pub query: Query,
        /// The hashes of the transfers to be relayed
        pub transfers: Vec<KeccakHash>,
        /// The Namada address for receiving fees for relaying
        pub relayer: Address,
        /// The number of confirmations to wait for on Ethereum
        pub confirmations: u64,
        /// The Ethereum RPC endpoint.
        pub eth_rpc_endpoint: String,
        /// The Ethereum gas that can be spent during
        /// the relay call.
        pub gas: Option<u64>,
        /// The price of Ethereum gas, during the
        /// relay call.
        pub gas_price: Option<u64>,
        /// The address of the Ethereum wallet to pay the gas fees.
        /// If unset, the default wallet is used.
        pub eth_addr: Option<EthAddress>,
        /// Synchronize with the network, or exit immediately,
        /// if the Ethereum node has fallen behind.
        pub sync: bool,
        /// Safe mode overrides keyboard interrupt signals, to ensure
        /// Ethereum transfers aren't canceled midway through.
        pub safe_mode: bool,
    }

    impl Args for RelayBridgePoolProof {
        fn parse(matches: &ArgMatches) -> Self {
            let safe_mode = SAFE_MODE.parse(matches);
            let query = Query::parse(matches);
            let hashes = HASH_LIST.parse(matches);
            let relayer = RELAYER.parse(matches);
            let gas = ETH_GAS.parse(matches);
            let gas_price = ETH_GAS_PRICE.parse(matches);
            let eth_rpc_endpoint = ETH_RPC_ENDPOINT.parse(matches);
            let eth_addr = ETH_ADDRESS_OPT.parse(matches);
            let confirmations = ETH_CONFIRMATIONS.parse(matches);
            let sync = ETH_SYNC.parse(matches);
            Self {
                query,
                sync,
                transfers: hashes
                    .split(' ')
                    .map(|hash| {
                        KeccakHash::try_from(hash).unwrap_or_else(|_| {
                            tracing::info!(
                                "Could not parse '{}' as a Keccak hash.",
                                hash
                            );
                            safe_exit(1)
                        })
                    })
                    .collect(),
                relayer,
                gas,
                gas_price,
                eth_rpc_endpoint,
                eth_addr,
                confirmations,
                safe_mode,
            }
        }

        fn def(app: App) -> App {
            app.add_args::<Query>()
                .arg(SAFE_MODE.def().about(
                    "Safe mode overrides keyboard interrupt signals, to \
                     ensure Ethereum transfers aren't canceled midway through.",
                ))
                .arg(HASH_LIST.def().about(
                    "List of Keccak hashes of transfers in the bridge pool.",
                ))
                .arg(
                    RELAYER
                        .def()
                        .about("The rewards address for relaying this proof."),
                )
                .arg(ETH_ADDRESS_OPT.def().about(
                    "The address of the Ethereum wallet to pay the gas fees. \
                     If unset, the default wallet is used.",
                ))
                .arg(ETH_GAS.def().about(
                    "The Ethereum gas that can be spent during the relay call.",
                ))
                .arg(
                    ETH_GAS_PRICE.def().about(
                        "The price of Ethereum gas, during the relay call.",
                    ),
                )
                .arg(ETH_RPC_ENDPOINT.def().about("The Ethereum RPC endpoint."))
                .arg(
                    ETH_CONFIRMATIONS.def().about(
                        "The number of block confirmations on Ethereum.",
                    ),
                )
                .arg(ETH_SYNC.def().about(
                    "Synchronize with the network, or exit immediately, if \
                     the Ethereum node has fallen behind.",
                ))
        }
    }

    #[derive(Debug, Clone)]
    pub struct ConsensusValidatorSet {
        /// The query parameters.
        pub query: Query,
        /// The epoch to query.
        pub epoch: Option<Epoch>,
    }

    impl Args for ConsensusValidatorSet {
        fn parse(matches: &ArgMatches) -> Self {
            let query = Query::parse(matches);
            let epoch = EPOCH.parse(matches);
            Self { query, epoch }
        }

        fn def(app: App) -> App {
            app.add_args::<Query>().arg(EPOCH.def().about(
                "The epoch of the consensus set of validators to query.",
            ))
        }
    }

    #[derive(Debug, Clone)]
    pub struct ValidatorSetProof {
        /// The query parameters.
        pub query: Query,
        /// The epoch to query.
        pub epoch: Option<Epoch>,
    }

    impl Args for ValidatorSetProof {
        fn parse(matches: &ArgMatches) -> Self {
            let query = Query::parse(matches);
            let epoch = EPOCH.parse(matches);
            Self { query, epoch }
        }

        fn def(app: App) -> App {
            app.add_args::<Query>().arg(
                EPOCH
                    .def()
                    .about("The epoch of the set of validators to be proven."),
            )
        }
    }

    #[derive(Debug, Clone)]
    pub struct ValidatorSetUpdateRelay {
        /// Run in daemon mode, which will continuously
        /// perform validator set updates.
        pub daemon: bool,
        /// The query parameters.
        pub query: Query,
        /// The number of block confirmations on Ethereum.
        pub confirmations: u64,
        /// The Ethereum RPC endpoint.
        pub eth_rpc_endpoint: String,
        /// The epoch of the validator set to relay.
        pub epoch: Option<Epoch>,
        /// The Ethereum gas that can be spent during
        /// the relay call.
        pub gas: Option<u64>,
        /// The price of Ethereum gas, during the
        /// relay call.
        pub gas_price: Option<u64>,
        /// The address of the Ethereum wallet to pay the gas fees.
        /// If unset, the default wallet is used.
        pub eth_addr: Option<EthAddress>,
        /// Synchronize with the network, or exit immediately,
        /// if the Ethereum node has fallen behind.
        pub sync: bool,
        /// The amount of time to sleep between failed
        /// daemon mode relays.
        pub retry_dur: Option<StdDuration>,
        /// The amount of time to sleep between successful
        /// daemon mode relays.
        pub success_dur: Option<StdDuration>,
        /// Safe mode overrides keyboard interrupt signals, to ensure
        /// Ethereum transfers aren't canceled midway through.
        pub safe_mode: bool,
    }

    impl Args for ValidatorSetUpdateRelay {
        fn parse(matches: &ArgMatches) -> Self {
            let safe_mode = SAFE_MODE.parse(matches);
            let daemon = DAEMON_MODE.parse(matches);
            let query = Query::parse(matches);
            let epoch = EPOCH.parse(matches);
            let gas = ETH_GAS.parse(matches);
            let gas_price = ETH_GAS_PRICE.parse(matches);
            let eth_rpc_endpoint = ETH_RPC_ENDPOINT.parse(matches);
            let eth_addr = ETH_ADDRESS_OPT.parse(matches);
            let confirmations = ETH_CONFIRMATIONS.parse(matches);
            let sync = ETH_SYNC.parse(matches);
            let retry_dur =
                DAEMON_MODE_RETRY_DUR.parse(matches).map(|dur| dur.0);
            let success_dur =
                DAEMON_MODE_SUCCESS_DUR.parse(matches).map(|dur| dur.0);
            Self {
                sync,
                daemon,
                query,
                epoch,
                gas,
                gas_price,
                confirmations,
                eth_rpc_endpoint,
                eth_addr,
                retry_dur,
                success_dur,
                safe_mode,
            }
        }

        fn def(app: App) -> App {
            app.add_args::<Query>()
                .arg(SAFE_MODE.def().about(
                    "Safe mode overrides keyboard interrupt signals, to \
                     ensure Ethereum transfers aren't canceled midway through.",
                ))
                .arg(DAEMON_MODE.def().about(
                    "Run in daemon mode, which will continuously perform \
                     validator set updates.",
                ))
                .arg(DAEMON_MODE_RETRY_DUR.def().about(
                    "The amount of time to sleep between failed daemon mode \
                     relays.",
                ))
                .arg(DAEMON_MODE_SUCCESS_DUR.def().about(
                    "The amount of time to sleep between successful daemon \
                     mode relays.",
                ))
                .arg(ETH_ADDRESS_OPT.def().about(
                    "The address of the Ethereum wallet to pay the gas fees. \
                     If unset, the default wallet is used.",
                ))
                .arg(
                    EPOCH
                        .def()
                        .about("The epoch of the set of validators to relay."),
                )
                .arg(ETH_GAS.def().about(
                    "The Ethereum gas that can be spent during the relay call.",
                ))
                .arg(
                    ETH_GAS_PRICE.def().about(
                        "The price of Ethereum gas, during the relay call.",
                    ),
                )
                .arg(ETH_RPC_ENDPOINT.def().about("The Ethereum RPC endpoint."))
                .arg(
                    ETH_CONFIRMATIONS.def().about(
                        "The number of block confirmations on Ethereum.",
                    ),
                )
                .arg(ETH_SYNC.def().about(
                    "Synchronize with the network, or exit immediately, if \
                     the Ethereum node has fallen behind.",
                ))
        }
    }

    /// Custom transaction arguments
    #[derive(Clone, Debug)]
    pub struct TxCustom {
        /// Common tx arguments
        pub tx: Tx,
        /// Path to the tx WASM code file
        pub code_path: PathBuf,
        /// Path to the data file
        pub data_path: Option<PathBuf>,
    }

    impl Args for TxCustom {
        fn parse(matches: &ArgMatches) -> Self {
            let tx = Tx::parse(matches);
            let code_path = CODE_PATH.parse(matches);
            let data_path = DATA_PATH_OPT.parse(matches);
            Self {
                tx,
                code_path,
                data_path,
            }
        }

        fn def(app: App) -> App {
            app.add_args::<Tx>()
                .arg(
                    CODE_PATH
                        .def()
                        .about("The path to the transaction's WASM code."),
                )
                .arg(DATA_PATH_OPT.def().about(
                    "The data file at this path containing arbitrary bytes \
                     will be passed to the transaction code when it's \
                     executed.",
                ))
        }
    }

    /// Transfer transaction arguments
    #[derive(Clone, Debug)]
    pub struct TxTransfer {
        /// Common tx arguments
        pub tx: Tx,
        /// Transfer source address
        pub source: WalletTransferSource,
        /// Transfer target address
        pub target: WalletTransferTarget,
        /// Transferred token address
        pub token: WalletAddress,
        /// Transferred token address
        pub sub_prefix: Option<String>,
        /// Transferred token amount
        pub amount: token::Amount,
    }

    impl Args for TxTransfer {
        fn parse(matches: &ArgMatches) -> Self {
            let tx = Tx::parse(matches);
            let source = TRANSFER_SOURCE.parse(matches);
            let target = TRANSFER_TARGET.parse(matches);
            let token = TOKEN.parse(matches);
            let sub_prefix = SUB_PREFIX.parse(matches);
            let amount = AMOUNT.parse(matches);
            Self {
                tx,
                source,
                target,
                token,
                sub_prefix,
                amount,
            }
        }

        fn def(app: App) -> App {
            app.add_args::<Tx>()
                .arg(TRANSFER_SOURCE.def().about(
                    "The source account address. The source's key may be used \
                     to produce the signature.",
                ))
                .arg(TRANSFER_TARGET.def().about(
                    "The target account address. The target's key may be used \
                     to produce the signature.",
                ))
                .arg(TOKEN.def().about("The transfer token."))
                .arg(SUB_PREFIX.def().about("The token's sub prefix."))
                .arg(AMOUNT.def().about("The amount to transfer in decimal."))
        }
    }

    /// IBC transfer transaction arguments
    #[derive(Clone, Debug)]
    pub struct TxIbcTransfer {
        /// Common tx arguments
        pub tx: Tx,
        /// Transfer source address
        pub source: WalletAddress,
        /// Transfer target address
        pub receiver: String,
        /// Transferred token address
        pub token: WalletAddress,
        /// Transferred token address
        pub sub_prefix: Option<String>,
        /// Transferred token amount
        pub amount: token::Amount,
        /// Port ID
        pub port_id: PortId,
        /// Channel ID
        pub channel_id: ChannelId,
        /// Timeout height of the destination chain
        pub timeout_height: Option<u64>,
        /// Timeout timestamp offset
        pub timeout_sec_offset: Option<u64>,
    }

    impl Args for TxIbcTransfer {
        fn parse(matches: &ArgMatches) -> Self {
            let tx = Tx::parse(matches);
            let source = SOURCE.parse(matches);
            let receiver = RECEIVER.parse(matches);
            let token = TOKEN.parse(matches);
            let sub_prefix = SUB_PREFIX.parse(matches);
            let amount = AMOUNT.parse(matches);
            let port_id = PORT_ID.parse(matches);
            let channel_id = CHANNEL_ID.parse(matches);
            let timeout_height = TIMEOUT_HEIGHT.parse(matches);
            let timeout_sec_offset = TIMEOUT_SEC_OFFSET.parse(matches);
            Self {
                tx,
                source,
                receiver,
                token,
                sub_prefix,
                amount,
                port_id,
                channel_id,
                timeout_height,
                timeout_sec_offset,
            }
        }

        fn def(app: App) -> App {
            app.add_args::<Tx>()
                .arg(SOURCE.def().about(
                    "The source account address. The source's key is used to \
                     produce the signature.",
                ))
                .arg(RECEIVER.def().about(
                    "The receiver address on the destination chain as string.",
                ))
                .arg(TOKEN.def().about("The transfer token."))
                .arg(SUB_PREFIX.def().about("The token's sub prefix."))
                .arg(AMOUNT.def().about("The amount to transfer in decimal."))
                .arg(PORT_ID.def().about("The port ID."))
                .arg(CHANNEL_ID.def().about("The channel ID."))
                .arg(
                    TIMEOUT_HEIGHT
                        .def()
                        .about("The timeout height of the destination chain."),
                )
                .arg(TIMEOUT_SEC_OFFSET.def().about("The timeout as seconds."))
        }
    }

    /// Transaction to initialize a new account
    #[derive(Clone, Debug)]
    pub struct TxInitAccount {
        /// Common tx arguments
        pub tx: Tx,
        /// Address of the source account
        pub source: WalletAddress,
        /// Path to the VP WASM code file for the new account
        pub vp_code_path: Option<PathBuf>,
        /// Public key for the new account
        pub public_key: WalletPublicKey,
    }

    impl Args for TxInitAccount {
        fn parse(matches: &ArgMatches) -> Self {
            let tx = Tx::parse(matches);
            let source = SOURCE.parse(matches);
            let vp_code_path = CODE_PATH_OPT.parse(matches);
            let public_key = PUBLIC_KEY.parse(matches);
            Self {
                tx,
                source,
                vp_code_path,
                public_key,
            }
        }

        fn def(app: App) -> App {
            app.add_args::<Tx>()
                .arg(SOURCE.def().about(
                    "The source account's address that signs the transaction.",
                ))
                .arg(CODE_PATH_OPT.def().about(
                    "The path to the validity predicate WASM code to be used \
                     for the new account. Uses the default user VP if none \
                     specified.",
                ))
                .arg(PUBLIC_KEY.def().about(
                    "A public key to be used for the new account in \
                     hexadecimal encoding.",
                ))
        }
    }

    /// Transaction to initialize a new account
    #[derive(Clone, Debug)]
    pub struct TxInitValidator {
        pub tx: Tx,
        pub source: WalletAddress,
        pub scheme: SchemeType,
        pub account_key: Option<WalletPublicKey>,
        pub consensus_key: Option<WalletKeypair>,
        pub eth_cold_key: Option<WalletKeypair>,
        pub eth_hot_key: Option<WalletKeypair>,
        pub protocol_key: Option<WalletPublicKey>,
        pub commission_rate: Decimal,
        pub max_commission_rate_change: Decimal,
        pub validator_vp_code_path: Option<PathBuf>,
        pub unsafe_dont_encrypt: bool,
    }

    impl Args for TxInitValidator {
        fn parse(matches: &ArgMatches) -> Self {
            let tx = Tx::parse(matches);
            let source = SOURCE.parse(matches);
            let scheme = SCHEME.parse(matches);
            let account_key = VALIDATOR_ACCOUNT_KEY.parse(matches);
            let consensus_key = VALIDATOR_CONSENSUS_KEY.parse(matches);
            let eth_cold_key = VALIDATOR_ETH_COLD_KEY.parse(matches);
            let eth_hot_key = VALIDATOR_ETH_HOT_KEY.parse(matches);
            let protocol_key = PROTOCOL_KEY.parse(matches);
            let commission_rate = COMMISSION_RATE.parse(matches);
            let max_commission_rate_change =
                MAX_COMMISSION_RATE_CHANGE.parse(matches);
            let validator_vp_code_path = VALIDATOR_CODE_PATH.parse(matches);
            let unsafe_dont_encrypt = UNSAFE_DONT_ENCRYPT.parse(matches);
            Self {
                tx,
                source,
                scheme,
                account_key,
                consensus_key,
                eth_cold_key,
                eth_hot_key,
                protocol_key,
                commission_rate,
                max_commission_rate_change,
                validator_vp_code_path,
                unsafe_dont_encrypt,
            }
        }

        fn def(app: App) -> App {
            app.add_args::<Tx>()
                .arg(SOURCE.def().about(
                    "The source account's address that signs the transaction.",
                ))
                .arg(SCHEME.def().about(
                    "The key scheme/type used for the validator keys. \
                     Currently supports ed25519 and secp256k1.",
                ))
                .arg(VALIDATOR_ACCOUNT_KEY.def().about(
                    "A public key for the validator account. A new one will \
                     be generated if none given.",
                ))
                .arg(VALIDATOR_CONSENSUS_KEY.def().about(
                    "A consensus key for the validator account. A new one \
                     will be generated if none given. Note that this must be \
                     ed25519.",
                ))
                .arg(VALIDATOR_ETH_COLD_KEY.def().about(
                    "An Eth cold key for the validator account. A new one \
                     will be generated if none given. Note that this must be \
                     secp256k1.",
                ))
                .arg(VALIDATOR_ETH_HOT_KEY.def().about(
                    "An Eth hot key for the validator account. A new one will \
                     be generated if none given. Note that this must be \
                     secp256k1.",
                ))
                .arg(PROTOCOL_KEY.def().about(
                    "A public key for signing protocol transactions. A new \
                     one will be generated if none given.",
                ))
                .arg(COMMISSION_RATE.def().about(
                    "The commission rate charged by the validator for \
                     delegation rewards. Expressed as a decimal between 0 and \
                     1. This is a required parameter.",
                ))
                .arg(MAX_COMMISSION_RATE_CHANGE.def().about(
                    "The maximum change per epoch in the commission rate \
                     charged by the validator for delegation rewards. \
                     Expressed as a decimal between 0 and 1. This is a \
                     required parameter.",
                ))
                .arg(VALIDATOR_CODE_PATH.def().about(
                    "The path to the validity predicate WASM code to be used \
                     for the validator account. Uses the default validator VP \
                     if none specified.",
                ))
                .arg(UNSAFE_DONT_ENCRYPT.def().about(
                    "UNSAFE: Do not encrypt the generated keypairs. Do not \
                     use this for keys used in a live network.",
                ))
        }
    }

    /// Transaction to update a VP arguments
    #[derive(Clone, Debug)]
    pub struct TxUpdateVp {
        /// Common tx arguments
        pub tx: Tx,
        /// Path to the VP WASM code file
        pub vp_code_path: PathBuf,
        /// Address of the account whose VP is to be updated
        pub addr: WalletAddress,
    }

    impl Args for TxUpdateVp {
        fn parse(matches: &ArgMatches) -> Self {
            let tx = Tx::parse(matches);
            let vp_code_path = CODE_PATH.parse(matches);
            let addr = ADDRESS.parse(matches);
            Self {
                tx,
                vp_code_path,
                addr,
            }
        }

        fn def(app: App) -> App {
            app.add_args::<Tx>()
                .arg(
                    CODE_PATH.def().about(
                        "The path to the new validity predicate WASM code.",
                    ),
                )
                .arg(ADDRESS.def().about(
                    "The account's address. It's key is used to produce the \
                     signature.",
                ))
        }
    }

    /// Bond arguments
    #[derive(Clone, Debug)]
    pub struct Bond {
        /// Common tx arguments
        pub tx: Tx,
        /// Validator address
        pub validator: WalletAddress,
        /// Amount of tokens to stake in a bond
        pub amount: token::Amount,
        /// Source address for delegations. For self-bonds, the validator is
        /// also the source.
        pub source: Option<WalletAddress>,
    }

    impl Args for Bond {
        fn parse(matches: &ArgMatches) -> Self {
            let tx = Tx::parse(matches);
            let validator = VALIDATOR.parse(matches);
            let amount = AMOUNT.parse(matches);
            let source = SOURCE_OPT.parse(matches);
            Self {
                tx,
                validator,
                amount,
                source,
            }
        }

        fn def(app: App) -> App {
            app.add_args::<Tx>()
                .arg(VALIDATOR.def().about("Validator address."))
                .arg(AMOUNT.def().about("Amount of tokens to stake in a bond."))
                .arg(SOURCE_OPT.def().about(
                    "Source address for delegations. For self-bonds, the \
                     validator is also the source.",
                ))
        }
    }

    /// Unbond arguments
    #[derive(Clone, Debug)]
    pub struct Unbond {
        /// Common tx arguments
        pub tx: Tx,
        /// Validator address
        pub validator: WalletAddress,
        /// Amount of tokens to unbond from a bond
        pub amount: token::Amount,
        /// Source address for unbonding from delegations. For unbonding from
        /// self-bonds, the validator is also the source
        pub source: Option<WalletAddress>,
    }

    impl Args for Unbond {
        fn parse(matches: &ArgMatches) -> Self {
            let tx = Tx::parse(matches);
            let validator = VALIDATOR.parse(matches);
            let amount = AMOUNT.parse(matches);
            let source = SOURCE_OPT.parse(matches);
            Self {
                tx,
                validator,
                amount,
                source,
            }
        }

        fn def(app: App) -> App {
            app.add_args::<Tx>()
                .arg(VALIDATOR.def().about("Validator address."))
                .arg(
                    AMOUNT
                        .def()
                        .about("Amount of tokens to unbond from a bond."),
                )
                .arg(SOURCE_OPT.def().about(
                    "Source address for unbonding from delegations. For \
                     unbonding from self-bonds, the validator is also the \
                     source.",
                ))
        }
    }

    #[derive(Clone, Debug)]
    pub struct InitProposal {
        /// Common tx arguments
        pub tx: Tx,
        /// The proposal file path
        pub proposal_data: PathBuf,
        /// Flag if proposal should be run offline
        pub offline: bool,
    }

    impl Args for InitProposal {
        fn parse(matches: &ArgMatches) -> Self {
            let tx = Tx::parse(matches);
            let proposal_data = DATA_PATH.parse(matches);
            let offline = PROPOSAL_OFFLINE.parse(matches);

            Self {
                tx,
                proposal_data,
                offline,
            }
        }

        fn def(app: App) -> App {
            app.add_args::<Tx>()
                .arg(DATA_PATH.def().about(
                    "The data path file (json) that describes the proposal.",
                ))
                .arg(
                    PROPOSAL_OFFLINE
                        .def()
                        .about("Flag if the proposal vote should run offline."),
                )
        }
    }

    #[derive(Clone, Debug)]
    pub struct VoteProposal {
        /// Common tx arguments
        pub tx: Tx,
        /// Proposal id
        pub proposal_id: Option<u64>,
        /// The vote
        pub vote: String,
        /// PGF proposal
        pub proposal_pgf: Option<String>,
        /// ETH proposal
        pub proposal_eth: Option<String>,
        /// Flag if proposal vote should be run offline
        pub offline: bool,
        /// The proposal file path
        pub proposal_data: Option<PathBuf>,
    }

    impl Args for VoteProposal {
        fn parse(matches: &ArgMatches) -> Self {
            let tx = Tx::parse(matches);
            let proposal_id = PROPOSAL_ID_OPT.parse(matches);
            let proposal_pgf = PROPOSAL_VOTE_PGF_OPT.parse(matches);
            let proposal_eth = PROPOSAL_VOTE_ETH_OPT.parse(matches);
            let vote = PROPOSAL_VOTE.parse(matches);
            let offline = PROPOSAL_OFFLINE.parse(matches);
            let proposal_data = DATA_PATH_OPT.parse(matches);

            Self {
                tx,
                proposal_id,
                vote,
                proposal_pgf,
                proposal_eth,
                offline,
                proposal_data,
            }
        }

        fn def(app: App) -> App {
            app.add_args::<Tx>()
                .arg(
                    PROPOSAL_ID_OPT
                        .def()
                        .about("The proposal identifier.")
                        .conflicts_with_all(&[
                            PROPOSAL_OFFLINE.name,
                            DATA_PATH_OPT.name,
                        ]),
                )
                .arg(
                    PROPOSAL_VOTE
                        .def()
                        .about("The vote for the proposal. Either yay or nay"),
                )
                .arg(
                    PROPOSAL_VOTE_PGF_OPT
                        .def()
                        .about(
                            "The list of proposed councils and spending \
                             caps:\n$council1 $cap1 $council2 $cap2 ... \
                             (council is bech32m encoded address, cap is \
                             expressed in microNAM",
                        )
                        .requires(PROPOSAL_ID.name)
                        .conflicts_with(PROPOSAL_VOTE_ETH_OPT.name),
                )
                .arg(
                    PROPOSAL_VOTE_ETH_OPT
                        .def()
                        .about(
                            "The signing key and message bytes (hex encoded) \
                             to be signed: $signing_key $message",
                        )
                        .requires(PROPOSAL_ID.name)
                        .conflicts_with(PROPOSAL_VOTE_PGF_OPT.name),
                )
                .arg(
                    PROPOSAL_OFFLINE
                        .def()
                        .about("Flag if the proposal vote should run offline.")
                        .conflicts_with(PROPOSAL_ID.name),
                )
                .arg(
                    DATA_PATH_OPT
                        .def()
                        .about(
                            "The data path file (json) that describes the \
                             proposal.",
                        )
                        .conflicts_with(PROPOSAL_ID.name),
                )
        }
    }

    #[derive(Clone, Debug)]
    pub struct RevealPk {
        /// Common tx arguments
        pub tx: Tx,
        /// A public key to be revealed on-chain
        pub public_key: WalletPublicKey,
    }

    impl Args for RevealPk {
        fn parse(matches: &ArgMatches) -> Self {
            let tx = Tx::parse(matches);
            let public_key = PUBLIC_KEY.parse(matches);

            Self { tx, public_key }
        }

        fn def(app: App) -> App {
            app.add_args::<Tx>()
                .arg(PUBLIC_KEY.def().about("A public key to reveal."))
        }
    }

    #[derive(Clone, Debug)]
    pub struct QueryProposal {
        /// Common query args
        pub query: Query,
        /// Proposal id
        pub proposal_id: Option<u64>,
    }

    impl Args for QueryProposal {
        fn parse(matches: &ArgMatches) -> Self {
            let query = Query::parse(matches);
            let proposal_id = PROPOSAL_ID_OPT.parse(matches);

            Self { query, proposal_id }
        }

        fn def(app: App) -> App {
            app.add_args::<Tx>()
                .arg(PROPOSAL_ID_OPT.def().about("The proposal identifier."))
        }
    }

    #[derive(Clone, Debug)]
    pub struct QueryProposalResult {
        /// Common query args
        pub query: Query,
        /// Proposal id
        pub proposal_id: Option<u64>,
        /// Flag if proposal result should be run on offline data
        pub offline: bool,
        /// The folder containing the proposal and votes
        pub proposal_folder: Option<PathBuf>,
    }

    impl Args for QueryProposalResult {
        fn parse(matches: &ArgMatches) -> Self {
            let query = Query::parse(matches);
            let proposal_id = PROPOSAL_ID_OPT.parse(matches);
            let offline = PROPOSAL_OFFLINE.parse(matches);
            let proposal_folder = DATA_PATH_OPT.parse(matches);

            Self {
                query,
                proposal_id,
                offline,
                proposal_folder,
            }
        }

        fn def(app: App) -> App {
            app.add_args::<Query>()
                .arg(PROPOSAL_ID_OPT.def().about("The proposal identifier."))
                .arg(
                    PROPOSAL_OFFLINE
                        .def()
                        .about(
                            "Flag if the proposal result should run on \
                             offline data.",
                        )
                        .conflicts_with(PROPOSAL_ID.name),
                )
                .arg(
                    DATA_PATH_OPT
                        .def()
                        .about(
                            "The path to the folder containing the proposal \
                             json and votes",
                        )
                        .conflicts_with(PROPOSAL_ID.name),
                )
        }
    }

    #[derive(Clone, Debug)]
    pub struct QueryProtocolParameters {
        /// Common query args
        pub query: Query,
    }

    impl Args for QueryProtocolParameters {
        fn parse(matches: &ArgMatches) -> Self {
            let query = Query::parse(matches);

            Self { query }
        }

        fn def(app: App) -> App {
            app.add_args::<Query>()
        }
    }

    /// Withdraw arguments
    #[derive(Clone, Debug)]
    pub struct Withdraw {
        /// Common tx arguments
        pub tx: Tx,
        /// Validator address
        pub validator: WalletAddress,
        /// Source address for withdrawing from delegations. For withdrawing
        /// from self-bonds, the validator is also the source
        pub source: Option<WalletAddress>,
    }

    impl Args for Withdraw {
        fn parse(matches: &ArgMatches) -> Self {
            let tx = Tx::parse(matches);
            let validator = VALIDATOR.parse(matches);
            let source = SOURCE_OPT.parse(matches);
            Self {
                tx,
                validator,
                source,
            }
        }

        fn def(app: App) -> App {
            app.add_args::<Tx>()
                .arg(VALIDATOR.def().about("Validator address."))
                .arg(SOURCE_OPT.def().about(
                    "Source address for withdrawing from delegations. For \
                     withdrawing from self-bonds, the validator is also the \
                     source.",
                ))
        }
    }

    /// Query asset conversions
    #[derive(Clone, Debug)]
    pub struct QueryConversions {
        /// Common query args
        pub query: Query,
        /// Address of a token
        pub token: Option<WalletAddress>,
        /// Epoch of the asset
        pub epoch: Option<Epoch>,
    }

    impl Args for QueryConversions {
        fn parse(matches: &ArgMatches) -> Self {
            let query = Query::parse(matches);
            let token = TOKEN_OPT.parse(matches);
            let epoch = EPOCH.parse(matches);
            Self {
                query,
                epoch,
                token,
            }
        }

        fn def(app: App) -> App {
            app.add_args::<Query>()
                .arg(
                    EPOCH
                        .def()
                        .about("The epoch for which to query conversions."),
                )
                .arg(
                    TOKEN_OPT.def().about(
                        "The token address for which to query conversions.",
                    ),
                )
        }
    }

    /// Query token balance(s)
    #[derive(Clone, Debug)]
    pub struct QueryBalance {
        /// Common query args
        pub query: Query,
        /// Address of an owner
        pub owner: Option<WalletBalanceOwner>,
        /// Address of a token
        pub token: Option<WalletAddress>,
        /// Whether not to convert balances
        pub no_conversions: bool,
        /// Sub prefix of an account
        pub sub_prefix: Option<String>,
    }

    impl Args for QueryBalance {
        fn parse(matches: &ArgMatches) -> Self {
            let query = Query::parse(matches);
            let owner = BALANCE_OWNER.parse(matches);
            let token = TOKEN_OPT.parse(matches);
            let no_conversions = NO_CONVERSIONS.parse(matches);
            let sub_prefix = SUB_PREFIX.parse(matches);
            Self {
                query,
                owner,
                token,
                no_conversions,
                sub_prefix,
            }
        }

        fn def(app: App) -> App {
            app.add_args::<Query>()
                .arg(
                    BALANCE_OWNER
                        .def()
                        .about("The account address whose balance to query."),
                )
                .arg(
                    TOKEN_OPT
                        .def()
                        .about("The token's address whose balance to query."),
                )
                .arg(
                    NO_CONVERSIONS.def().about(
                        "Whether not to automatically perform conversions.",
                    ),
                )
                .arg(
                    SUB_PREFIX.def().about(
                        "The token's sub prefix whose balance to query.",
                    ),
                )
        }
    }

    /// Query historical transfer(s)
    #[derive(Clone, Debug)]
    pub struct QueryTransfers {
        /// Common query args
        pub query: Query,
        /// Address of an owner
        pub owner: Option<WalletBalanceOwner>,
        /// Address of a token
        pub token: Option<WalletAddress>,
    }

    impl Args for QueryTransfers {
        fn parse(matches: &ArgMatches) -> Self {
            let query = Query::parse(matches);
            let owner = BALANCE_OWNER.parse(matches);
            let token = TOKEN_OPT.parse(matches);
            Self {
                query,
                owner,
                token,
            }
        }

        fn def(app: App) -> App {
            app.add_args::<Query>()
                .arg(BALANCE_OWNER.def().about(
                    "The account address that queried transfers must involve.",
                ))
                .arg(TOKEN_OPT.def().about(
                    "The token address that queried transfers must involve.",
                ))
        }
    }

    /// Query PoS bond(s)
    #[derive(Clone, Debug)]
    pub struct QueryBonds {
        /// Common query args
        pub query: Query,
        /// Address of an owner
        pub owner: Option<WalletAddress>,
        /// Address of a validator
        pub validator: Option<WalletAddress>,
    }

    impl Args for QueryBonds {
        fn parse(matches: &ArgMatches) -> Self {
            let query = Query::parse(matches);
            let owner = OWNER_OPT.parse(matches);
            let validator = VALIDATOR_OPT.parse(matches);
            Self {
                query,
                owner,
                validator,
            }
        }

        fn def(app: App) -> App {
            app.add_args::<Query>()
                .arg(
                    OWNER_OPT.def().about(
                        "The owner account address whose bonds to query.",
                    ),
                )
                .arg(
                    VALIDATOR_OPT
                        .def()
                        .about("The validator's address whose bonds to query."),
                )
        }
    }

    /// Query PoS bonded stake
    #[derive(Clone, Debug)]
    pub struct QueryBondedStake {
        /// Common query args
        pub query: Query,
        /// Address of a validator
        pub validator: Option<WalletAddress>,
        /// Epoch in which to find bonded stake
        pub epoch: Option<Epoch>,
    }

    impl Args for QueryBondedStake {
        fn parse(matches: &ArgMatches) -> Self {
            let query = Query::parse(matches);
            let validator = VALIDATOR_OPT.parse(matches);
            let epoch = EPOCH.parse(matches);
            Self {
                query,
                validator,
                epoch,
            }
        }

        fn def(app: App) -> App {
            app.add_args::<Query>()
                .arg(VALIDATOR_OPT.def().about(
                    "The validator's address whose bonded stake to query.",
                ))
                .arg(EPOCH.def().about(
                    "The epoch at which to query (last committed, if not \
                     specified).",
                ))
        }
    }

    #[derive(Clone, Debug)]
    /// Commission rate change args
    pub struct TxCommissionRateChange {
        /// Common tx arguments
        pub tx: Tx,
        /// Validator address (should be self)
        pub validator: WalletAddress,
        /// Value to which the tx changes the commission rate
        pub rate: Decimal,
    }

    impl Args for TxCommissionRateChange {
        fn parse(matches: &ArgMatches) -> Self {
            let tx = Tx::parse(matches);
            let validator = VALIDATOR.parse(matches);
            let rate = COMMISSION_RATE.parse(matches);
            Self {
                tx,
                validator,
                rate,
            }
        }

        fn def(app: App) -> App {
            app.add_args::<Query>()
                .arg(VALIDATOR.def().about(
                    "The validator's address whose commission rate to change.",
                ))
                .arg(
                    COMMISSION_RATE
                        .def()
                        .about("The desired new commission rate."),
                )
        }
    }

    /// Query PoS commission rate
    #[derive(Clone, Debug)]
    pub struct QueryCommissionRate {
        /// Common query args
        pub query: Query,
        /// Address of a validator
        pub validator: WalletAddress,
        /// Epoch in which to find commission rate
        pub epoch: Option<Epoch>,
    }

    impl Args for QueryCommissionRate {
        fn parse(matches: &ArgMatches) -> Self {
            let query = Query::parse(matches);
            let validator = VALIDATOR.parse(matches);
            let epoch = EPOCH.parse(matches);
            Self {
                query,
                validator,
                epoch,
            }
        }

        fn def(app: App) -> App {
            app.add_args::<Query>()
                .arg(VALIDATOR.def().about(
                    "The validator's address whose commission rate to query.",
                ))
                .arg(EPOCH.def().about(
                    "The epoch at which to query (last committed, if not \
                     specified).",
                ))
        }
    }

    /// Query PoS slashes
    #[derive(Clone, Debug)]
    pub struct QuerySlashes {
        /// Common query args
        pub query: Query,
        /// Address of a validator
        pub validator: Option<WalletAddress>,
    }

    impl Args for QuerySlashes {
        fn parse(matches: &ArgMatches) -> Self {
            let query = Query::parse(matches);
            let validator = VALIDATOR_OPT.parse(matches);
            Self { query, validator }
        }

        fn def(app: App) -> App {
            app.add_args::<Query>().arg(
                VALIDATOR_OPT
                    .def()
                    .about("The validator's address whose slashes to query."),
            )
        }
    }

    /// Query PoS delegations
    #[derive(Clone, Debug)]
    pub struct QueryDelegations {
        /// Common query args
        pub query: Query,
        /// Address of an owner
        pub owner: WalletAddress,
    }

    impl Args for QueryDelegations {
        fn parse(matches: &ArgMatches) -> Self {
            let query = Query::parse(matches);
            let owner = OWNER.parse(matches);
            Self { query, owner }
        }

        fn def(app: App) -> App {
            app.add_args::<Query>().arg(
                OWNER.def().about(
                    "The address of the owner of the delegations to find.",
                ),
            )
        }
    }

    /// Query the raw bytes of given storage key
    #[derive(Clone, Debug)]
    pub struct QueryRawBytes {
        /// The storage key to query
        pub storage_key: storage::Key,
        /// Common query args
        pub query: Query,
    }

    impl Args for QueryRawBytes {
        fn parse(matches: &ArgMatches) -> Self {
            let storage_key = STORAGE_KEY.parse(matches);
            let query = Query::parse(matches);
            Self { storage_key, query }
        }

        fn def(app: App) -> App {
            app.add_args::<Query>()
                .arg(STORAGE_KEY.def().about("Storage key"))
        }
    }
    /// Common transaction arguments
    #[derive(Clone, Debug)]
    pub struct Tx {
        /// Simulate applying the transaction
        pub dry_run: bool,
        /// Dump the transaction bytes
        pub dump_tx: bool,
        /// Submit the transaction even if it doesn't pass client checks
        pub force: bool,
        /// Do not wait for the transaction to be added to the blockchain
        pub broadcast_only: bool,
        /// The address of the ledger node as host:port
        pub ledger_address: TendermintAddress,
        /// If any new account is initialized by the tx, use the given alias to
        /// save it in the wallet.
        pub initialized_account_alias: Option<String>,
        /// The amount being payed to include the transaction
        pub fee_amount: Amount,
        /// The token in which the fee is being paid
        pub fee_token: WalletAddress,
        /// The max amount of gas used to process tx
        pub gas_limit: GasLimit,
        /// The optional expiration of the transaction
        pub expiration: Option<DateTimeUtc>,
        /// Sign the tx with the key for the given alias from your wallet
        pub signing_key: Option<WalletKeypair>,
        /// Sign the tx with the keypair of the public key of the given address
        pub signer: Option<WalletAddress>,
    }

    impl Args for Tx {
        fn def(app: App) -> App {
            app.arg(
                DRY_RUN_TX
                    .def()
                    .about("Simulate the transaction application."),
            )
            .arg(DUMP_TX.def().about("Dump transaction bytes to a file."))
            .arg(FORCE.def().about(
                "Submit the transaction even if it doesn't pass client checks.",
            ))
            .arg(BROADCAST_ONLY.def().about(
                "Do not wait for the transaction to be applied. This will \
                 return once the transaction is added to the mempool.",
            ))
            .arg(
                LEDGER_ADDRESS_DEFAULT
                    .def()
                    .about(LEDGER_ADDRESS_ABOUT)
                    // This used to be "ledger-address", alias for compatibility
                    .alias("ledger-address"),
            )
            .arg(ALIAS_OPT.def().about(
                "If any new account is initialized by the tx, use the given \
                 alias to save it in the wallet. If multiple accounts are \
                 initialized, the alias will be the prefix of each new \
                 address joined with a number.",
            ))
            .arg(GAS_AMOUNT.def().about(
                "The amount being paid for the inclusion of this transaction",
            ))
            .arg(GAS_TOKEN.def().about("The token for paying the fee"))
            .arg(
                GAS_LIMIT.def().about(
                    "The maximum amount of gas needed to run transaction",
                ),
            )
            .arg(EXPIRATION_OPT.def().about(
                "The expiration datetime of the transaction, after which the \
                 tx won't be accepted anymore. All of these examples are \
                 equivalent:\n2012-12-12T12:12:12Z\n2012-12-12 \
                 12:12:12Z\n2012-  12-12T12:  12:12Z",
            ))
            .arg(
                SIGNING_KEY_OPT
                    .def()
                    .about(
                        "Sign the transaction with the key for the given \
                         public key, public key hash or alias from your \
                         wallet.",
                    )
                    .conflicts_with(SIGNER.name),
            )
            .arg(
                SIGNER
                    .def()
                    .about(
                        "Sign the transaction with the keypair of the public \
                         key of the given address.",
                    )
                    .conflicts_with(SIGNING_KEY_OPT.name),
            )
        }

        fn parse(matches: &ArgMatches) -> Self {
            let dry_run = DRY_RUN_TX.parse(matches);
            let dump_tx = DUMP_TX.parse(matches);
            let force = FORCE.parse(matches);
            let broadcast_only = BROADCAST_ONLY.parse(matches);
            let ledger_address = LEDGER_ADDRESS_DEFAULT.parse(matches);
            let initialized_account_alias = ALIAS_OPT.parse(matches);
            let fee_amount = GAS_AMOUNT.parse(matches);
            let fee_token = GAS_TOKEN.parse(matches);
            let gas_limit = GAS_LIMIT.parse(matches).into();
            let expiration = EXPIRATION_OPT.parse(matches);

            let signing_key = SIGNING_KEY_OPT.parse(matches);
            let signer = SIGNER.parse(matches);
            Self {
                dry_run,
                dump_tx,
                force,
                broadcast_only,
                ledger_address,
                initialized_account_alias,
                fee_amount,
                fee_token,
                gas_limit,
                expiration,
                signing_key,
                signer,
            }
        }
    }

    /// Common query arguments
    #[derive(Clone, Debug)]
    pub struct Query {
        /// The address of the ledger node as host:port
        pub ledger_address: TendermintAddress,
    }

    impl Args for Query {
        fn def(app: App) -> App {
            app.arg(
                LEDGER_ADDRESS_DEFAULT
                    .def()
                    .about(LEDGER_ADDRESS_ABOUT)
                    // This used to be "ledger-address", alias for compatibility
                    .alias("ledger-address"),
            )
        }

        fn parse(matches: &ArgMatches) -> Self {
            let ledger_address = LEDGER_ADDRESS_DEFAULT.parse(matches);
            Self { ledger_address }
        }
    }

    /// MASP add key or address arguments
    #[derive(Clone, Debug)]
    pub struct MaspAddrKeyAdd {
        /// Key alias
        pub alias: String,
        /// Any MASP value
        pub value: MaspValue,
        /// Don't encrypt the keypair
        pub unsafe_dont_encrypt: bool,
    }

    impl Args for MaspAddrKeyAdd {
        fn parse(matches: &ArgMatches) -> Self {
            let alias = ALIAS.parse(matches);
            let value = MASP_VALUE.parse(matches);
            let unsafe_dont_encrypt = UNSAFE_DONT_ENCRYPT.parse(matches);
            Self {
                alias,
                value,
                unsafe_dont_encrypt,
            }
        }

        fn def(app: App) -> App {
            app.arg(
                ALIAS
                    .def()
                    .about("An alias to be associated with the new entry."),
            )
            .arg(
                MASP_VALUE
                    .def()
                    .about("A spending key, viewing key, or payment address."),
            )
            .arg(UNSAFE_DONT_ENCRYPT.def().about(
                "UNSAFE: Do not encrypt the keypair. Do not use this for keys \
                 used in a live network.",
            ))
        }
    }

    /// MASP generate spending key arguments
    #[derive(Clone, Debug)]
    pub struct MaspSpendKeyGen {
        /// Key alias
        pub alias: String,
        /// Don't encrypt the keypair
        pub unsafe_dont_encrypt: bool,
    }

    impl Args for MaspSpendKeyGen {
        fn parse(matches: &ArgMatches) -> Self {
            let alias = ALIAS.parse(matches);
            let unsafe_dont_encrypt = UNSAFE_DONT_ENCRYPT.parse(matches);
            Self {
                alias,
                unsafe_dont_encrypt,
            }
        }

        fn def(app: App) -> App {
            app.arg(
                ALIAS
                    .def()
                    .about("An alias to be associated with the spending key."),
            )
            .arg(UNSAFE_DONT_ENCRYPT.def().about(
                "UNSAFE: Do not encrypt the keypair. Do not use this for keys \
                 used in a live network.",
            ))
        }
    }

    /// MASP generate payment address arguments
    #[derive(Clone, Debug)]
    pub struct MaspPayAddrGen {
        /// Key alias
        pub alias: String,
        /// Viewing key
        pub viewing_key: WalletViewingKey,
        /// Pin
        pub pin: bool,
    }

    impl Args for MaspPayAddrGen {
        fn parse(matches: &ArgMatches) -> Self {
            let alias = ALIAS.parse(matches);
            let viewing_key = VIEWING_KEY.parse(matches);
            let pin = PIN.parse(matches);
            Self {
                alias,
                viewing_key,
                pin,
            }
        }

        fn def(app: App) -> App {
            app.arg(
                ALIAS.def().about(
                    "An alias to be associated with the payment address.",
                ),
            )
            .arg(VIEWING_KEY.def().about("The viewing key."))
            .arg(PIN.def().about(
                "Require that the single transaction to this address be \
                 pinned.",
            ))
        }
    }

    /// Wallet generate key and implicit address arguments
    #[derive(Clone, Debug)]
    pub struct KeyAndAddressGen {
        /// Scheme type
        pub scheme: SchemeType,
        /// Key alias
        pub alias: Option<String>,
        /// Don't encrypt the keypair
        pub unsafe_dont_encrypt: bool,
    }

    impl Args for KeyAndAddressGen {
        fn parse(matches: &ArgMatches) -> Self {
            let scheme = SCHEME.parse(matches);
            let alias = ALIAS_OPT.parse(matches);
            let unsafe_dont_encrypt = UNSAFE_DONT_ENCRYPT.parse(matches);
            Self {
                scheme,
                alias,
                unsafe_dont_encrypt,
            }
        }

        fn def(app: App) -> App {
            app.arg(SCHEME.def().about(
                "The type of key that should be generated. Argument must be \
                 either ed25519 or secp256k1. If none provided, the default \
                 key scheme is ed25519.",
            ))
            .arg(ALIAS_OPT.def().about(
                "The key and address alias. If none provided, the alias will \
                 be the public key hash.",
            ))
            .arg(UNSAFE_DONT_ENCRYPT.def().about(
                "UNSAFE: Do not encrypt the keypair. Do not use this for keys \
                 used in a live network.",
            ))
        }
    }

    /// Wallet key lookup arguments
    #[derive(Clone, Debug)]
    pub struct KeyFind {
        pub public_key: Option<common::PublicKey>,
        pub alias: Option<String>,
        pub value: Option<String>,
        pub unsafe_show_secret: bool,
    }

    impl Args for KeyFind {
        fn parse(matches: &ArgMatches) -> Self {
            let public_key = RAW_PUBLIC_KEY_OPT.parse(matches);
            let alias = ALIAS_OPT.parse(matches);
            let value = VALUE.parse(matches);
            let unsafe_show_secret = UNSAFE_SHOW_SECRET.parse(matches);

            Self {
                public_key,
                alias,
                value,
                unsafe_show_secret,
            }
        }

        fn def(app: App) -> App {
            app.arg(
                RAW_PUBLIC_KEY_OPT
                    .def()
                    .about("A public key associated with the keypair.")
                    .conflicts_with_all(&[ALIAS_OPT.name, VALUE.name]),
            )
            .arg(
                ALIAS_OPT
                    .def()
                    .about("An alias associated with the keypair.")
                    .conflicts_with(VALUE.name),
            )
            .arg(
                VALUE.def().about(
                    "A public key or alias associated with the keypair.",
                ),
            )
            .arg(
                UNSAFE_SHOW_SECRET
                    .def()
                    .about("UNSAFE: Print the secret key."),
            )
        }
    }

    /// Wallet find shielded address or key arguments
    #[derive(Clone, Debug)]
    pub struct AddrKeyFind {
        pub alias: String,
        pub unsafe_show_secret: bool,
    }

    impl Args for AddrKeyFind {
        fn parse(matches: &ArgMatches) -> Self {
            let alias = ALIAS.parse(matches);
            let unsafe_show_secret = UNSAFE_SHOW_SECRET.parse(matches);
            Self {
                alias,
                unsafe_show_secret,
            }
        }

        fn def(app: App) -> App {
            app.arg(ALIAS.def().about("The alias that is to be found."))
                .arg(
                    UNSAFE_SHOW_SECRET
                        .def()
                        .about("UNSAFE: Print the spending key values."),
                )
        }
    }

    /// Wallet list shielded keys arguments
    #[derive(Clone, Debug)]
    pub struct MaspKeysList {
        pub decrypt: bool,
        pub unsafe_show_secret: bool,
    }

    impl Args for MaspKeysList {
        fn parse(matches: &ArgMatches) -> Self {
            let decrypt = DECRYPT.parse(matches);
            let unsafe_show_secret = UNSAFE_SHOW_SECRET.parse(matches);
            Self {
                decrypt,
                unsafe_show_secret,
            }
        }

        fn def(app: App) -> App {
            app.arg(DECRYPT.def().about("Decrypt keys that are encrypted."))
                .arg(
                    UNSAFE_SHOW_SECRET
                        .def()
                        .about("UNSAFE: Print the spending key values."),
                )
        }
    }

    /// Wallet list keys arguments
    #[derive(Clone, Debug)]
    pub struct KeyList {
        pub decrypt: bool,
        pub unsafe_show_secret: bool,
    }

    impl Args for KeyList {
        fn parse(matches: &ArgMatches) -> Self {
            let decrypt = DECRYPT.parse(matches);
            let unsafe_show_secret = UNSAFE_SHOW_SECRET.parse(matches);
            Self {
                decrypt,
                unsafe_show_secret,
            }
        }

        fn def(app: App) -> App {
            app.arg(DECRYPT.def().about("Decrypt keys that are encrypted."))
                .arg(
                    UNSAFE_SHOW_SECRET
                        .def()
                        .about("UNSAFE: Print the secret keys."),
                )
        }
    }

    /// Wallet key export arguments
    #[derive(Clone, Debug)]
    pub struct KeyExport {
        pub alias: String,
    }

    impl Args for KeyExport {
        fn parse(matches: &ArgMatches) -> Self {
            let alias = ALIAS.parse(matches);

            Self { alias }
        }

        fn def(app: App) -> App {
            app.arg(
                ALIAS
                    .def()
                    .about("The alias of the key you wish to export."),
            )
        }
    }

    /// Wallet address lookup arguments
    #[derive(Clone, Debug)]
    pub struct AddressOrAliasFind {
        pub alias: Option<String>,
        pub address: Option<Address>,
    }

    impl Args for AddressOrAliasFind {
        fn parse(matches: &ArgMatches) -> Self {
            let alias = ALIAS_OPT.parse(matches);
            let address = RAW_ADDRESS_OPT.parse(matches);
            Self { alias, address }
        }

        fn def(app: App) -> App {
            app.arg(
                ALIAS_OPT
                    .def()
                    .about("An alias associated with the address."),
            )
            .arg(
                RAW_ADDRESS_OPT
                    .def()
                    .about("The bech32m encoded address string."),
            )
            .group(
                ArgGroup::new("find_flags")
                    .args(&[ALIAS_OPT.name, RAW_ADDRESS_OPT.name])
                    .required(true),
            )
        }
    }

    /// Wallet address add arguments
    #[derive(Clone, Debug)]
    pub struct AddressAdd {
        pub alias: String,
        pub address: Address,
    }

    impl Args for AddressAdd {
        fn parse(matches: &ArgMatches) -> Self {
            let alias = ALIAS.parse(matches);
            let address = RAW_ADDRESS.parse(matches);
            Self { alias, address }
        }

        fn def(app: App) -> App {
            app.arg(
                ALIAS
                    .def()
                    .about("An alias to be associated with the address."),
            )
            .arg(
                RAW_ADDRESS
                    .def()
                    .about("The bech32m encoded address string."),
            )
        }
    }

    #[derive(Clone, Debug)]
    pub struct JoinNetwork {
        pub chain_id: ChainId,
        pub genesis_validator: Option<String>,
        pub pre_genesis_path: Option<PathBuf>,
        pub dont_prefetch_wasm: bool,
    }

    impl Args for JoinNetwork {
        fn parse(matches: &ArgMatches) -> Self {
            let chain_id = CHAIN_ID.parse(matches);
            let genesis_validator = GENESIS_VALIDATOR.parse(matches);
            let pre_genesis_path = PRE_GENESIS_PATH.parse(matches);
            let dont_prefetch_wasm = DONT_PREFETCH_WASM.parse(matches);
            Self {
                chain_id,
                genesis_validator,
                pre_genesis_path,
                dont_prefetch_wasm,
            }
        }

        fn def(app: App) -> App {
            app.arg(CHAIN_ID.def().about("The chain ID. The chain must be known in the repository: \
                                          https://github.com/heliaxdev/anoma-network-config"))
                .arg(GENESIS_VALIDATOR.def().about("The alias of the genesis validator that you want to set up as, if any."))
                .arg(PRE_GENESIS_PATH.def().about("The path to the pre-genesis directory for genesis validator, if any. Defaults to \"{base-dir}/pre-genesis/{genesis-validator}\"."))
            .arg(DONT_PREFETCH_WASM.def().about(
                "Do not pre-fetch WASM.",
            ))
        }
    }

    #[derive(Clone, Debug)]
    pub struct PkToTmAddress {
        pub public_key: common::PublicKey,
    }

    impl Args for PkToTmAddress {
        fn parse(matches: &ArgMatches) -> Self {
            let public_key = RAW_PUBLIC_KEY.parse(matches);
            Self { public_key }
        }

        fn def(app: App) -> App {
            app.arg(RAW_PUBLIC_KEY.def().about(
                "The consensus public key to be converted to Tendermint \
                 address.",
            ))
        }
    }

    #[derive(Clone, Debug)]
    pub struct FetchWasms {
        pub chain_id: ChainId,
    }

    impl Args for FetchWasms {
        fn parse(matches: &ArgMatches) -> Self {
            let chain_id = CHAIN_ID.parse(matches);
            Self { chain_id }
        }

        fn def(app: App) -> App {
            app.arg(CHAIN_ID.def().about("The chain ID. The chain must be known in the https://github.com/heliaxdev/anoma-network-config repository, in which case it should have pre-built wasms available for download."))
        }
    }

    #[derive(Clone, Debug)]
    pub struct InitNetwork {
        pub genesis_path: PathBuf,
        pub wasm_checksums_path: PathBuf,
        pub chain_id_prefix: ChainIdPrefix,
        pub unsafe_dont_encrypt: bool,
        pub consensus_timeout_commit: Timeout,
        pub localhost: bool,
        pub allow_duplicate_ip: bool,
        pub dont_archive: bool,
        pub archive_dir: Option<PathBuf>,
    }

    impl Args for InitNetwork {
        fn parse(matches: &ArgMatches) -> Self {
            let genesis_path = GENESIS_PATH.parse(matches);
            let wasm_checksums_path = WASM_CHECKSUMS_PATH.parse(matches);
            let chain_id_prefix = CHAIN_ID_PREFIX.parse(matches);
            let unsafe_dont_encrypt = UNSAFE_DONT_ENCRYPT.parse(matches);
            let consensus_timeout_commit =
                CONSENSUS_TIMEOUT_COMMIT.parse(matches);
            let localhost = LOCALHOST.parse(matches);
            let allow_duplicate_ip = ALLOW_DUPLICATE_IP.parse(matches);
            let dont_archive = DONT_ARCHIVE.parse(matches);
            let archive_dir = ARCHIVE_DIR.parse(matches);
            Self {
                genesis_path,
                wasm_checksums_path,
                chain_id_prefix,
                unsafe_dont_encrypt,
                consensus_timeout_commit,
                localhost,
                allow_duplicate_ip,
                dont_archive,
                archive_dir,
            }
        }

        fn def(app: App) -> App {
            app.arg(
                GENESIS_PATH.def().about(
                    "Path to the preliminary genesis configuration file.",
                ),
            )
            .arg(
                WASM_CHECKSUMS_PATH
                    .def()
                    .about("Path to the WASM checksums file."),
            )
            .arg(CHAIN_ID_PREFIX.def().about(
                "The chain ID prefix. Up to 19 alphanumeric, '.', '-' or '_' \
                 characters.",
            ))
            .arg(UNSAFE_DONT_ENCRYPT.def().about(
                "UNSAFE: Do not encrypt the generated keypairs. Do not use \
                 this for keys used in a live network.",
            ))
            .arg(CONSENSUS_TIMEOUT_COMMIT.def().about(
                "The Tendermint consensus timeout_commit configuration as \
                 e.g. `1s` or `1000ms`. Defaults to 10 seconds.",
            ))
            .arg(LOCALHOST.def().about(
                "Use localhost address for P2P and RPC connections for the \
                 validators ledger",
            ))
            .arg(ALLOW_DUPLICATE_IP.def().about(
                "Toggle to disable guard against peers connecting from the \
                 same IP. This option shouldn't be used in mainnet.",
            ))
            .arg(
                DONT_ARCHIVE
                    .def()
                    .about("Do NOT create the release archive."),
            )
            .arg(ARCHIVE_DIR.def().about(
                "Specify a directory into which to store the archive. Default \
                 is the current working directory.",
            ))
        }
    }

    #[derive(Clone, Debug)]
    pub struct InitGenesisValidator {
        pub alias: String,
        pub commission_rate: Decimal,
        pub max_commission_rate_change: Decimal,
        pub net_address: SocketAddr,
        pub unsafe_dont_encrypt: bool,
        pub key_scheme: SchemeType,
    }

    impl Args for InitGenesisValidator {
        fn parse(matches: &ArgMatches) -> Self {
            let alias = ALIAS.parse(matches);
            let commission_rate = COMMISSION_RATE.parse(matches);
            let max_commission_rate_change =
                MAX_COMMISSION_RATE_CHANGE.parse(matches);
            let net_address = NET_ADDRESS.parse(matches);
            let unsafe_dont_encrypt = UNSAFE_DONT_ENCRYPT.parse(matches);
            let key_scheme = SCHEME.parse(matches);
            Self {
                alias,
                net_address,
                unsafe_dont_encrypt,
                key_scheme,
                commission_rate,
                max_commission_rate_change,
            }
        }

        fn def(app: App) -> App {
            app.arg(ALIAS.def().about("The validator address alias."))
                .arg(NET_ADDRESS.def().about(
                    "Static {host:port} of your validator node's P2P address. \
                     Namada uses port `26656` for P2P connections by default, \
                     but you can configure a different value.",
                ))
                .arg(COMMISSION_RATE.def().about(
                    "The commission rate charged by the validator for \
                     delegation rewards. This is a required parameter.",
                ))
                .arg(MAX_COMMISSION_RATE_CHANGE.def().about(
                    "The maximum change per epoch in the commission rate \
                     charged by the validator for delegation rewards. This is \
                     a required parameter.",
                ))
                .arg(UNSAFE_DONT_ENCRYPT.def().about(
                    "UNSAFE: Do not encrypt the generated keypairs. Do not \
                     use this for keys used in a live network.",
                ))
                .arg(SCHEME.def().about(
                    "The key scheme/type used for the validator keys. \
                     Currently supports ed25519 and secp256k1.",
                ))
        }
    }
}

pub fn namada_cli() -> (cmds::Namada, String) {
    let app = namada_app();
    let matches = app.get_matches();
    let raw_sub_cmd =
        matches.subcommand().map(|(raw, _matches)| raw.to_string());
    let result = cmds::Namada::parse(&matches);
    match (result, raw_sub_cmd) {
        (Some(cmd), Some(raw_sub)) => return (cmd, raw_sub),
        _ => {
            namada_app().print_help().unwrap();
        }
    }
    safe_exit(2);
}

pub fn namada_node_cli() -> Result<(cmds::NamadaNode, Context)> {
    let app = namada_node_app();
    cmds::NamadaNode::parse_or_print_help(app)
}

#[allow(clippy::large_enum_variant)]
pub enum NamadaClient {
    WithoutContext(cmds::Utils, args::Global),
    WithContext(Box<(cmds::NamadaClientWithContext, Context)>),
}

pub fn namada_client_cli() -> Result<NamadaClient> {
    let app = namada_client_app();
    let mut app = cmds::NamadaClient::add_sub(app);
    let matches = app.clone().get_matches();
    match Cmd::parse(&matches) {
        Some(cmd) => {
            let global_args = args::Global::parse(&matches);
            match cmd {
                cmds::NamadaClient::WithContext(sub_cmd) => {
                    let context = Context::new(global_args)?;
                    Ok(NamadaClient::WithContext(Box::new((sub_cmd, context))))
                }
                cmds::NamadaClient::WithoutContext(sub_cmd) => {
                    Ok(NamadaClient::WithoutContext(sub_cmd, global_args))
                }
            }
        }
        None => {
            app.print_help().unwrap();
            safe_exit(2);
        }
    }
}

pub fn namada_wallet_cli() -> Result<(cmds::NamadaWallet, Context)> {
    let app = namada_wallet_app();
    cmds::NamadaWallet::parse_or_print_help(app)
}

pub fn namada_relayer_cli() -> Result<(cmds::NamadaRelayer, Context)> {
    let app = namada_relayer_app();
    cmds::NamadaRelayer::parse_or_print_help(app)
}

fn namada_app() -> App {
    let app = App::new(APP_NAME)
        .version(namada_version())
        .about("Namada command line interface.")
        .setting(AppSettings::SubcommandRequiredElseHelp);
    cmds::Namada::add_sub(args::Global::def(app))
}

fn namada_node_app() -> App {
    let app = App::new(APP_NAME)
        .version(namada_version())
        .about("Namada node command line interface.")
        .setting(AppSettings::SubcommandRequiredElseHelp);
    cmds::NamadaNode::add_sub(args::Global::def(app))
}

fn namada_client_app() -> App {
    let app = App::new(APP_NAME)
        .version(namada_version())
        .about("Namada client command line interface.")
        .setting(AppSettings::SubcommandRequiredElseHelp);
    cmds::NamadaClient::add_sub(args::Global::def(app))
}

fn namada_wallet_app() -> App {
    let app = App::new(APP_NAME)
        .version(namada_version())
        .about("Namada wallet command line interface.")
        .setting(AppSettings::SubcommandRequiredElseHelp);
    cmds::NamadaWallet::add_sub(args::Global::def(app))
}

fn namada_relayer_app() -> App {
    let app = App::new(APP_NAME)
        .version(namada_version())
        .about("Namada relayer command line interface.")
        .setting(AppSettings::SubcommandRequiredElseHelp);
    cmds::NamadaRelayer::add_sub(args::Global::def(app))
}<|MERGE_RESOLUTION|>--- conflicted
+++ resolved
@@ -1710,7 +1710,6 @@
         }
     }
 
-<<<<<<< HEAD
     /// Used as sub-commands (`SubCmd` instance) in `namadar` binary.
     #[derive(Clone, Debug)]
     pub enum EthBridgePool {
@@ -1919,18 +1918,10 @@
 
     impl SubCmd for QuerySignedBridgePool {
         const CMD: &'static str = "query-signed";
-=======
-    #[derive(Clone, Debug)]
-    pub struct PkToTmAddress(pub args::PkToTmAddress);
-
-    impl SubCmd for PkToTmAddress {
-        const CMD: &'static str = "pk-to-tm";
->>>>>>> f7b7e3bf
 
         fn parse(matches: &ArgMatches) -> Option<Self> {
             matches
                 .subcommand_matches(Self::CMD)
-<<<<<<< HEAD
                 .map(|matches| Self(args::Query::parse(matches)))
         }
 
@@ -2065,25 +2056,37 @@
             matches.subcommand_matches(Self::CMD).map(|matches| {
                 Self(args::ValidatorSetUpdateRelay::parse(matches))
             })
-=======
-                .map(|matches| Self(args::PkToTmAddress::parse(matches)))
->>>>>>> f7b7e3bf
         }
 
         fn def() -> App {
             App::new(Self::CMD)
                 .about(
-<<<<<<< HEAD
                     "Relay a validator set update to Namada's Ethereum bridge \
                      smart contracts.",
                 )
                 .add_args::<args::ValidatorSetUpdateRelay>()
-=======
+        }
+    }
+
+    #[derive(Clone, Debug)]
+    pub struct PkToTmAddress(pub args::PkToTmAddress);
+
+    impl SubCmd for PkToTmAddress {
+        const CMD: &'static str = "pk-to-tm";
+
+        fn parse(matches: &ArgMatches) -> Option<Self> {
+            matches
+                .subcommand_matches(Self::CMD)
+                .map(|matches| Self(args::PkToTmAddress::parse(matches)))
+        }
+
+        fn def() -> App {
+            App::new(Self::CMD)
+                .about(
                     "Convert a validator's consensus public key to a \
                      Tendermint address.",
                 )
                 .add_args::<args::PkToTmAddress>()
->>>>>>> f7b7e3bf
         }
     }
 }
