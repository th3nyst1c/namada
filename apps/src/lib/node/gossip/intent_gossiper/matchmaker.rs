use std::sync::{Arc, Mutex};

use anoma_shared::gossip::mm::MmHost;
use anoma_shared::types::key::ed25519::SignedTxData;
use anoma_shared::vm::wasm::runner::{self, MmRunner};
use borsh::BorshSerialize;
<<<<<<< HEAD
use prost::Message;
=======
>>>>>>> 0d7927c4
use tendermint::net;
use tendermint_rpc::{Client, HttpClient};
use thiserror::Error;
use tokio::sync::mpsc::{channel, Receiver, Sender};

use super::filter::Filter;
use super::mempool::{self, IntentMempool};
<<<<<<< HEAD
use crate::proto::types::{Intent, Tx};
use crate::proto::IntentId;
=======
use crate::proto::{Intent, IntentId, Tx};
>>>>>>> 0d7927c4
use crate::types::MatchmakerMessage;
use crate::{config, wallet};

#[derive(Debug)]
pub struct Matchmaker {
    mempool: IntentMempool,
    filter: Option<Filter>,
    matchmaker_code: Vec<u8>,
    tx_code: Vec<u8>,
    // the matchmaker's state as arbitrary bytes
    data: Vec<u8>,
    ledger_address: net::Address,
    // TODO this doesn't have to be a mutex as it's just a Sender which is
    // thread-safe
    wasm_host: Arc<Mutex<WasmHost>>,
}

#[derive(Debug)]
struct WasmHost(Sender<MatchmakerMessage>);

#[derive(Error, Debug)]
pub enum Error {
    #[error("Failed to add intent to mempool: {0}")]
    MempoolFailed(mempool::Error),
    #[error("Failed to run matchmaker prog: {0}")]
    RunnerFailed(runner::Error),
    #[error("Failed to read file: {0}")]
    FileFailed(std::io::Error),
    #[error("Failed to create filter: {0}")]
    FilterInit(super::filter::Error),
    #[error("Failed to run filter: {0}")]
    Filter(super::filter::Error),
}

type Result<T> = std::result::Result<T, Error>;

impl MmHost for WasmHost {
    fn remove_intents(&self, intents_id: std::collections::HashSet<Vec<u8>>) {
        self.0
            .try_send(MatchmakerMessage::RemoveIntents(intents_id))
            .expect("Sending matchmaker message")
    }

    fn inject_tx(&self, tx_data: Vec<u8>) {
        self.0
            .try_send(MatchmakerMessage::InjectTx(tx_data))
            .expect("Sending matchmaker message")
    }

    fn update_data(&self, data: Vec<u8>) {
        self.0
            .try_send(MatchmakerMessage::UpdateData(data))
            .expect("Sending matchmaker message")
    }
}

impl Matchmaker {
    pub fn new(
        config: &config::Matchmaker,
    ) -> Result<(Self, Receiver<MatchmakerMessage>)> {
        let (inject_mm_message, receiver_mm_message) = channel(100);
        let matchmaker_code =
            std::fs::read(&config.matchmaker).map_err(Error::FileFailed)?;
        let tx_code =
            std::fs::read(&config.tx_code).map_err(Error::FileFailed)?;
        let filter = config
            .filter
            .as_ref()
            .map(Filter::from_file)
            .transpose()
            .map_err(Error::FilterInit)?;

        Ok((
            Self {
                mempool: IntentMempool::new(),
                filter,
                matchmaker_code,
                tx_code,
                data: Vec::new(),
                ledger_address: config.ledger_address.clone(),
                wasm_host: Arc::new(Mutex::new(WasmHost(inject_mm_message))),
            },
            receiver_mm_message,
        ))
    }

    // returns true if no filter is define for that matchmaker
    fn apply_filter(&self, intent: &Intent) -> Result<bool> {
        self.filter
            .as_ref()
            .map(|f| f.validate(intent))
            .transpose()
            .map(|v| v.unwrap_or(true))
            .map_err(Error::Filter)
    }

    // add the intent to the matchmaker mempool and tries to find a match for
    // that intent
    pub fn try_match_intent(&mut self, intent: &Intent) -> Result<bool> {
        if self.apply_filter(intent)? {
            self.mempool
                .put(intent.clone())
                .map_err(Error::MempoolFailed)?;
            let matchmaker_runner = MmRunner::new();
            Ok(matchmaker_runner
                .run(
                    &self.matchmaker_code.clone(),
                    &self.data,
                    &intent.id().0,
                    &intent.data,
                    self.wasm_host.clone(),
                )
                .map_err(Error::RunnerFailed)
                .unwrap())
        } else {
            Ok(false)
        }
    }

    pub async fn handle_mm_message(&mut self, mm_message: MatchmakerMessage) {
        match mm_message {
            MatchmakerMessage::InjectTx(tx_data) => {
                let tx_code = self.tx_code.clone();
                let keypair = wallet::matchmaker_keypair();
                let signed = SignedTxData::new(&keypair, tx_data, &tx_code);
                let signed_bytes = signed
                    .try_to_vec()
                    .expect("Couldn't encoded signed matchmaker tx data");
                let tx = Tx {
                    code: tx_code,
                    data: Some(signed_bytes),
<<<<<<< HEAD
                    timestamp: Some(std::time::SystemTime::now().into()),
                };

                let mut tx_bytes = vec![];
                tx.encode(&mut tx_bytes).unwrap();
=======
                    timestamp: std::time::SystemTime::now().into(),
                };

                let tx_bytes = tx.to_bytes();
>>>>>>> 0d7927c4

                let client =
                    HttpClient::new(self.ledger_address.clone()).unwrap();
                let response =
                    client.broadcast_tx_commit(tx_bytes.into()).await;
                println!("{:#?}", response);
            }
            MatchmakerMessage::RemoveIntents(intents_id) => {
                intents_id.into_iter().for_each(|intent_id| {
                    self.mempool.remove(&IntentId::from(intent_id));
                });
            }
            MatchmakerMessage::UpdateData(mm_data) => {
                self.data = mm_data;
            }
        }
    }
}<|MERGE_RESOLUTION|>--- conflicted
+++ resolved
@@ -4,10 +4,6 @@
 use anoma_shared::types::key::ed25519::SignedTxData;
 use anoma_shared::vm::wasm::runner::{self, MmRunner};
 use borsh::BorshSerialize;
-<<<<<<< HEAD
-use prost::Message;
-=======
->>>>>>> 0d7927c4
 use tendermint::net;
 use tendermint_rpc::{Client, HttpClient};
 use thiserror::Error;
@@ -15,12 +11,7 @@
 
 use super::filter::Filter;
 use super::mempool::{self, IntentMempool};
-<<<<<<< HEAD
-use crate::proto::types::{Intent, Tx};
-use crate::proto::IntentId;
-=======
 use crate::proto::{Intent, IntentId, Tx};
->>>>>>> 0d7927c4
 use crate::types::MatchmakerMessage;
 use crate::{config, wallet};
 
@@ -152,18 +143,10 @@
                 let tx = Tx {
                     code: tx_code,
                     data: Some(signed_bytes),
-<<<<<<< HEAD
-                    timestamp: Some(std::time::SystemTime::now().into()),
-                };
-
-                let mut tx_bytes = vec![];
-                tx.encode(&mut tx_bytes).unwrap();
-=======
                     timestamp: std::time::SystemTime::now().into(),
                 };
 
                 let tx_bytes = tx.to_bytes();
->>>>>>> 0d7927c4
 
                 let client =
                     HttpClient::new(self.ledger_address.clone()).unwrap();
