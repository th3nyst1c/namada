--- conflicted
+++ resolved
@@ -15,11 +15,7 @@
         ResponseCheckTx, ResponseCommit, ResponseEcho, ResponseEndBlock,
         ResponseFlush, ResponseInfo, ResponseInitChain, ResponseListSnapshots,
         ResponseLoadSnapshotChunk, ResponseOfferSnapshot,
-<<<<<<< HEAD
-        ResponsePrepareProposal, ResponseQuery, VoteInfo as TendermintVoteInfo,
-=======
         ResponsePrepareProposal, ResponseQuery, VoteInfo,
->>>>>>> be403f73
     };
     #[cfg(feature = "abcipp")]
     use tendermint_proto_abcipp::abci::{
@@ -32,11 +28,7 @@
         ResponseFlush, ResponseInfo, ResponseInitChain, ResponseListSnapshots,
         ResponseLoadSnapshotChunk, ResponseOfferSnapshot,
         ResponsePrepareProposal, ResponseQuery, ResponseVerifyVoteExtension,
-<<<<<<< HEAD
-        VoteInfo as TendermintVoteInfo,
-=======
         VoteInfo,
->>>>>>> be403f73
     };
     use thiserror::Error;
 
@@ -202,7 +194,6 @@
     pub mod request {
         use std::convert::TryFrom;
 
-        use namada::ledger::pos::types::VoteInfo;
         #[cfg(not(feature = "abcipp"))]
         use namada::tendermint_proto::abci::RequestBeginBlock;
         use namada::types::hash::Hash;
@@ -215,11 +206,7 @@
             Misbehavior as Evidence, RequestFinalizeBlock,
         };
 
-<<<<<<< HEAD
-        use super::TendermintVoteInfo;
-=======
         use super::VoteInfo;
->>>>>>> be403f73
 
         pub struct VerifyHeader;
 
@@ -258,29 +245,8 @@
                     byzantine_validators: req.byzantine_validators,
                     txs: vec![],
                     proposer_address: req.proposer_address,
-<<<<<<< HEAD
-                    votes: req
-                        .decided_last_commit
-                        .unwrap()
-                        .votes
-                        .iter()
-                        .map(|tm_vote_info| {
-                            vote_info_to_tendermint(tm_vote_info.clone())
-                        })
-                        .collect(),
-=======
                     votes: req.decided_last_commit.unwrap().votes,
->>>>>>> be403f73
-                }
-            }
-        }
-
-        fn vote_info_to_tendermint(info: TendermintVoteInfo) -> VoteInfo {
-            let val_info = info.validator.clone().unwrap();
-            VoteInfo {
-                validator_address: info.validator.unwrap().address,
-                validator_vp: val_info.power as u64,
-                signed_last_block: info.signed_last_block,
+                }
             }
         }
 
@@ -303,19 +269,7 @@
                     byzantine_validators: req.byzantine_validators,
                     txs: vec![],
                     proposer_address: header.proposer_address,
-<<<<<<< HEAD
-                    votes: req
-                        .last_commit_info
-                        .unwrap()
-                        .votes
-                        .iter()
-                        .map(|tm_vote_info| {
-                            vote_info_to_tendermint(tm_vote_info.clone())
-                        })
-                        .collect(),
-=======
                     votes: req.last_commit_info.unwrap().votes,
->>>>>>> be403f73
                 }
             }
         }
