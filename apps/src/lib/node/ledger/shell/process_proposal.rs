--- conflicted
+++ resolved
@@ -635,28 +635,6 @@
                     };
                 }
 
-<<<<<<< HEAD
-                    // Check that the fee payer has sufficient balance.
-                    match self.wrapper_fee_check(
-                        &wrapper,
-                        get_fee_unshielding_transaction(&tx, &wrapper),
-                        temp_wl_storage,
-                        vp_wasm_cache,
-                        tx_wasm_cache,
-                        Some(block_proposer),
-                        false,
-                    ) {
-                        Ok(()) => TxResult {
-                            code: ErrorCodes::Ok.into(),
-                            info: "Process proposal accepted this transaction"
-                                .into(),
-                        },
-                        Err(e) => TxResult {
-                            code: ErrorCodes::FeeError.into(),
-                            info: e.to_string(),
-                        },
-                    }
-=======
                 // Check that the fee payer has sufficient balance.
                 match self.wrapper_fee_check(
                     &wrapper,
@@ -665,6 +643,7 @@
                     vp_wasm_cache,
                     tx_wasm_cache,
                     Some(block_proposer),
+                    false,
                 ) {
                     Ok(()) => TxResult {
                         code: ErrorCodes::Ok.into(),
@@ -675,7 +654,6 @@
                         code: ErrorCodes::FeeError.into(),
                         info: e.to_string(),
                     },
->>>>>>> b835543d
                 }
             }
         }
