//! VM host environment integration tests.
//!
//! You can enable logging with the `RUST_LOG` environment variable, e.g.:
//!
//! `RUST_LOG=debug cargo test`.
//!
//! Because the test runner captures the standard output from the test, this
//! will only print logging from failed tests. To avoid that, use the
//! `--nocapture` argument. Also, because by default the tests run in parallel,
//! it is better to select a single test, e.g.:
//!
//! `RUST_LOG=debug cargo test test_tx_read_write -- --nocapture`

pub mod ibc;
pub mod tx;
pub mod vp;

#[cfg(test)]
mod tests {

    use std::panic;

    use itertools::Itertools;
    use namada::ibc::tx_msg::Msg;
    use namada::ledger::ibc::storage as ibc_storage;
    use namada::ledger::ibc::vp::{
        get_dummy_header as tm_dummy_header, Error as IbcError,
    };
    use namada::ledger::tx_env::TxEnv;
    use namada::proto::{Code, Data, Section, Signature, Tx};
    use namada::types::hash::Hash;
    use namada::types::key::*;
    use namada::types::storage::{self, BlockHash, BlockHeight, Key, KeySeg};
    use namada::types::time::DateTimeUtc;
    use namada::types::token::{self, Amount};
    use namada::types::transaction::TxType;
    use namada::types::{address, key};
    use namada_core::ledger::ibc::context::transfer_mod::testing::DummyTransferModule;
    use namada_core::ledger::ibc::Error as IbcActionError;
    use namada_test_utils::TestWasms;
    use namada_tx_prelude::{BorshSerialize, StorageRead, StorageWrite};
    use namada_vp_prelude::VpEnv;
    use prost::Message;
    use test_log::test;

    use super::{ibc, tx, vp};
    use crate::tx::{tx_host_env, TestTxEnv};
    use crate::vp::{vp_host_env, TestVpEnv};

    #[test]
    fn test_tx_read_write() {
        // The environment must be initialized first
        tx_host_env::init();

        let key = storage::Key::parse("key").unwrap();
        let read_value: Option<String> = tx::ctx().read(&key).unwrap();
        assert_eq!(
            None, read_value,
            "Trying to read a key that doesn't exists shouldn't find any value"
        );

        // Write some value
        let value = "test".repeat(4);
        tx::ctx().write(&key, value.clone()).unwrap();

        let read_value: Option<String> = tx::ctx().read(&key).unwrap();
        assert_eq!(
            Some(value),
            read_value,
            "After a value has been written, we should get back the same \
             value when we read it"
        );

        let value = vec![1_u8; 1000];
        tx::ctx().write(&key, value.clone()).unwrap();
        let read_value: Option<Vec<u8>> = tx::ctx().read(&key).unwrap();
        assert_eq!(
            Some(value),
            read_value,
            "Writing to an existing key should override the previous value"
        );
    }

    #[test]
    fn test_tx_has_key() {
        // The environment must be initialized first
        tx_host_env::init();

        let key = storage::Key::parse("key").unwrap();
        assert!(
            !tx::ctx().has_key(&key).unwrap(),
            "Before a key-value is written, its key shouldn't be found"
        );

        // Write some value
        let value = "test".to_string();
        tx::ctx().write(&key, value).unwrap();

        assert!(
            tx::ctx().has_key(&key).unwrap(),
            "After a key-value has been written, its key should be found"
        );
    }

    #[test]
    fn test_tx_delete() {
        // The environment must be initialized first
        let mut env = TestTxEnv::default();
        let test_account = address::testing::established_address_1();
        env.spawn_accounts([&test_account]);
        tx_host_env::set(env);

        // Trying to delete a key that doesn't exists should be a no-op
        let key = storage::Key::parse("key").unwrap();
        tx::ctx().delete(&key).unwrap();

        let value = "test".to_string();
        tx::ctx().write(&key, value).unwrap();
        assert!(
            tx::ctx().has_key(&key).unwrap(),
            "After a key-value has been written, its key should be found"
        );

        // Then delete it
        tx::ctx().delete(&key).unwrap();

        assert!(
            !tx::ctx().has_key(&key).unwrap(),
            "After a key has been deleted, its key shouldn't be found"
        );

        // Trying to delete a validity predicate should fail
        let key = storage::Key::validity_predicate(&test_account);
        assert!(
            panic::catch_unwind(|| { tx::ctx().delete(&key).unwrap() })
                .err()
                .map(|a| a.downcast_ref::<String>().cloned().unwrap())
                .unwrap()
                .contains("CannotDeleteVp")
        );
    }

    #[test]
    fn test_tx_iter_prefix() {
        // The environment must be initialized first
        tx_host_env::init();

        let empty_key = storage::Key::parse("empty").unwrap();
        let mut iter =
            namada_tx_prelude::iter_prefix_bytes(tx::ctx(), &empty_key)
                .unwrap();
        assert!(
            iter.next().is_none(),
            "Trying to iter a prefix that doesn't have any matching keys \
             should yield an empty iterator."
        );

        let prefix = storage::Key::parse("prefix").unwrap();
        // We'll write sub-key in some random order to check prefix iter's order
        let sub_keys = [2_i32, 1, i32::MAX, -1, 260, -2, i32::MIN, 5, 0];

        // Write the values directly into the storage first
        tx_host_env::with(|env| {
            for i in sub_keys.iter() {
                let key = prefix.push(i).unwrap();
                env.wl_storage.write(&key, i).unwrap();
            }
        });

        // Then try to iterate over their prefix
        let iter = namada_tx_prelude::iter_prefix(tx::ctx(), &prefix)
            .unwrap()
            .map(Result::unwrap);

        // The order has to be sorted by sub-key value
        let expected = sub_keys
            .iter()
            .sorted()
            .map(|i| (prefix.push(i).unwrap(), *i));
        itertools::assert_equal(iter, expected);
    }

    #[test]
    fn test_tx_insert_verifier() {
        // The environment must be initialized first
        tx_host_env::init();

        assert!(
            tx_host_env::with(|env| env.verifiers.is_empty()),
            "pre-condition"
        );
        let verifier = address::testing::established_address_1();
        tx::ctx().insert_verifier(&verifier).unwrap();
        assert!(
            tx_host_env::with(|env| env.verifiers.contains(&verifier)),
            "The verifier should have been inserted"
        );
        assert_eq!(
            tx_host_env::with(|env| env.verifiers.len()),
            1,
            "There should be only one verifier inserted"
        );
    }

    #[test]
    #[should_panic]
    fn test_tx_init_account_with_invalid_vp() {
        // The environment must be initialized first
        tx_host_env::init();

        let code = vec![];
        tx::ctx().init_account(code).unwrap();
    }

    #[test]
    fn test_tx_init_account_with_valid_vp() {
        // The environment must be initialized first
        tx_host_env::init();

        let code = TestWasms::VpAlwaysTrue.read_bytes();
        let code_hash = Hash::sha256(&code);
        tx_host_env::with(|env| {
            // store wasm code
            let key = Key::wasm_code(&code_hash);
            env.wl_storage.storage.write(&key, code.clone()).unwrap();
        });
        tx::ctx().init_account(code_hash).unwrap();
    }

    #[test]
    fn test_tx_get_metadata() {
        // The environment must be initialized first
        tx_host_env::init();

        assert_eq!(
            tx::ctx().get_chain_id().unwrap(),
            tx_host_env::with(|env| env.wl_storage.storage.get_chain_id().0)
        );
        assert_eq!(
            tx::ctx().get_block_height().unwrap(),
            tx_host_env::with(|env| env
                .wl_storage
                .storage
                .get_block_height()
                .0)
        );
        assert_eq!(
            tx::ctx().get_block_hash().unwrap(),
            tx_host_env::with(|env| env.wl_storage.storage.get_block_hash().0)
        );
        assert_eq!(
            tx::ctx().get_block_epoch().unwrap(),
            tx_host_env::with(|env| env
                .wl_storage
                .storage
                .get_current_epoch()
                .0)
        );
        assert_eq!(
            tx::ctx().get_native_token().unwrap(),
            tx_host_env::with(|env| env
                .wl_storage
                .storage
                .native_token
                .clone())
        );
    }

    /// An example how to write a VP host environment integration test
    #[test]
    fn test_vp_host_env() {
        let value = "test".to_string();
        let addr = address::testing::established_address_1();
        let key = storage::Key::from(addr.to_db_key());
        // We can write some data from a transaction
        vp_host_env::init_from_tx(addr, TestTxEnv::default(), |_addr| {
            tx::ctx().write(&key, &value).unwrap();
        });

        let read_pre_value: Option<String> = vp::CTX.read_pre(&key).unwrap();
        assert_eq!(None, read_pre_value);
        let read_post_value: Option<String> = vp::CTX.read_post(&key).unwrap();
        assert_eq!(Some(value), read_post_value);
    }

    #[test]
    fn test_vp_read_and_has_key() {
        let mut tx_env = TestTxEnv::default();

        let addr = address::testing::established_address_1();
        let addr_key = storage::Key::from(addr.to_db_key());

        // Write some value to storage ...
        let existing_key =
            addr_key.join(&Key::parse("existing_key_raw").unwrap());
        let existing_value = vec![2_u8; 1000];
        tx_env
            .wl_storage
            .write(&existing_key, &existing_value)
            .unwrap();
        // ... and commit it
        tx_env.wl_storage.commit_tx();

        // In a transaction, write override the existing key's value and add
        // another key-value
        let override_value = "override".to_string();
        let new_key = addr_key.join(&Key::parse("new_key").unwrap());
        let new_value = "vp".repeat(4);

        // Initialize the VP environment via a transaction
        vp_host_env::init_from_tx(addr, tx_env, |_addr| {
            // Override the existing key
            tx::ctx().write(&existing_key, &override_value).unwrap();

            // Write the new key-value
            tx::ctx().write(&new_key, new_value.clone()).unwrap();
        });

        assert!(
            vp::CTX.has_key_pre(&existing_key).unwrap(),
            "The existing key before transaction should be found"
        );
        let pre_existing_value: Option<Vec<u8>> =
            vp::CTX.read_pre(&existing_key).unwrap();
        assert_eq!(
            Some(existing_value),
            pre_existing_value,
            "The existing value read from state before transaction should be \
             unchanged"
        );

        assert!(
            !vp::CTX.has_key_pre(&new_key).unwrap(),
            "The new key before transaction shouldn't be found"
        );
        let pre_new_value: Option<Vec<u8>> =
            vp::CTX.read_pre(&new_key).unwrap();
        assert_eq!(
            None, pre_new_value,
            "The new value read from state before transaction shouldn't yet \
             exist"
        );

        assert!(
            vp::CTX.has_key_post(&existing_key).unwrap(),
            "The existing key after transaction should still be found"
        );
        let post_existing_value: Option<String> =
            vp::CTX.read_post(&existing_key).unwrap();
        assert_eq!(
            Some(override_value),
            post_existing_value,
            "The existing value read from state after transaction should be \
             overridden"
        );

        assert!(
            vp::CTX.has_key_post(&new_key).unwrap(),
            "The new key after transaction should be found"
        );
        let post_new_value: Option<String> =
            vp::CTX.read_post(&new_key).unwrap();
        assert_eq!(
            Some(new_value),
            post_new_value,
            "The new value read from state after transaction should have a \
             value equal to the one written in the transaction"
        );
    }

    #[test]
    fn test_vp_iter_prefix() {
        let mut tx_env = TestTxEnv::default();

        let addr = address::testing::established_address_1();
        let addr_key = storage::Key::from(addr.to_db_key());

        let prefix = addr_key.join(&Key::parse("prefix").unwrap());
        // We'll write sub-key in some random order to check prefix iter's order
        let sub_keys = [2_i32, 1, i32::MAX, -1, 260, -2, i32::MIN, 5, 0];

        // Write some values to storage ...
        for i in sub_keys.iter() {
            let key = prefix.push(i).unwrap();
            tx_env.wl_storage.write(&key, i).unwrap();
        }
        // ... and commit them
        tx_env.wl_storage.commit_tx();

        // In a transaction, write override the existing key's value and add
        // another key-value
        let existing_key = prefix.push(&5).unwrap();
        let new_key = prefix.push(&11).unwrap();

        // Initialize the VP environment via a transaction
        vp_host_env::init_from_tx(addr, tx_env, |_addr| {
            // Override one of the existing keys
            tx::ctx().write(&existing_key, 100_i32).unwrap();

            // Write the new key-value under the same prefix
            tx::ctx().write(&new_key, 11_i32).unwrap();
        });

        let ctx_pre = vp::CTX.pre();
        let iter_pre = namada_vp_prelude::iter_prefix(&ctx_pre, &prefix)
            .unwrap()
            .map(|item| item.unwrap());

        // The order in pre has to be sorted by sub-key value
        let expected_pre = sub_keys
            .iter()
            .sorted()
            .map(|i| (prefix.push(i).unwrap(), *i));
        itertools::assert_equal(iter_pre, expected_pre);

        let ctx_post = vp::CTX.post();
        let iter_post = namada_vp_prelude::iter_prefix(&ctx_post, &prefix)
            .unwrap()
            .map(|item| item.unwrap());

        // The order in post also has to be sorted
        let mut expected_keys = sub_keys.to_vec();
        // Add value from `new_key`
        expected_keys.push(11);
        let expected_post = expected_keys.iter().sorted().map(|i| {
            let val = if *i == 5 { 100 } else { *i };
            (prefix.push(i).unwrap(), val)
        });
        itertools::assert_equal(iter_post, expected_post);
    }

    #[test]
    fn test_vp_verify_tx_signature() {
        let mut env = TestVpEnv::default();

        let addr = address::testing::established_address_1();

        // Write the public key to storage
        let pk_key = key::pk_key(&addr);
        let keypair = key::testing::keypair_1();
        let pk = keypair.ref_to();
        env.wl_storage
            .write(&pk_key, pk.try_to_vec().unwrap())
            .unwrap();
        // Initialize the environment
        vp_host_env::set(env);

        // Use some arbitrary bytes for tx code
        let code = vec![4, 3, 2, 1, 0];
        let expiration = Some(DateTimeUtc::now());
        for data in &[
            // Tx with some arbitrary data
            vec![1, 2, 3, 4].repeat(10),
            // Tx without any data
            vec![],
        ] {
            let signed_tx_data = vp_host_env::with(|env| {
                let mut tx = Tx::new(TxType::Raw);
                tx.header.chain_id = env.wl_storage.storage.chain_id.clone();
                tx.header.expiration = expiration;
                tx.set_code(Code::new(code.clone()));
                tx.set_data(Data::new(data.clone()));
                tx.add_section(Section::Signature(Signature::new(
                    tx.code_sechash(),
                    &keypair,
                )));
                tx.add_section(Section::Signature(Signature::new(
                    tx.data_sechash(),
                    &keypair,
                )));
                env.tx = tx;
                env.tx.clone()
            });
            assert_eq!(signed_tx_data.data().as_ref(), Some(data));
            assert!(
                signed_tx_data
                    .verify_signature(&pk, signed_tx_data.data_sechash())
                    .is_ok()
            );

            let other_keypair = key::testing::keypair_2();
            assert!(
                signed_tx_data
                    .verify_signature(
                        &other_keypair.ref_to(),
                        signed_tx_data.data_sechash()
                    )
                    .is_err()
            );
        }
    }

    #[test]
    fn test_vp_get_metadata() {
        // The environment must be initialized first
        vp_host_env::init();

        assert_eq!(
            vp::CTX.get_chain_id().unwrap(),
            vp_host_env::with(|env| env.wl_storage.storage.get_chain_id().0)
        );
        assert_eq!(
            vp::CTX.get_block_height().unwrap(),
            vp_host_env::with(|env| env
                .wl_storage
                .storage
                .get_block_height()
                .0)
        );
        assert_eq!(
            vp::CTX.get_block_hash().unwrap(),
            vp_host_env::with(|env| env.wl_storage.storage.get_block_hash().0)
        );
        assert_eq!(
            vp::CTX.get_block_epoch().unwrap(),
            vp_host_env::with(|env| env
                .wl_storage
                .storage
                .get_current_epoch()
                .0)
        );
        assert_eq!(
            vp::CTX.get_native_token().unwrap(),
            vp_host_env::with(|env| env
                .wl_storage
                .storage
                .native_token
                .clone())
        );
    }

    #[test]
    fn test_vp_eval() {
        // The environment must be initialized first
        vp_host_env::init();

        // evaluating without any code should fail
        let empty_code = Hash::zero();
        let input_data = vec![];
        let mut tx = Tx::new(TxType::Raw);
        tx.set_code(Code::new(vec![]));
        tx.set_data(Data::new(input_data));
        tx.add_section(Section::Signature(Signature::new(
            tx.code_sechash(),
            &key::testing::keypair_1(),
        )));
        tx.add_section(Section::Signature(Signature::new(
            tx.data_sechash(),
            &key::testing::keypair_1(),
        )));
        let result = vp::CTX.eval(empty_code, tx).unwrap();
        assert!(!result);

        // evaluating the VP template which always returns `true` should pass
        let code = TestWasms::VpAlwaysTrue.read_bytes();
        let code_hash = Hash::sha256(&code);
        vp_host_env::with(|env| {
            // store wasm codes
            let key = Key::wasm_code(&code_hash);
            env.wl_storage.storage.write(&key, code.clone()).unwrap();
        });
        let input_data = vec![];
        let mut tx = Tx::new(TxType::Raw);
        tx.set_code(Code::new(vec![]));
        tx.set_data(Data::new(input_data));
        tx.add_section(Section::Signature(Signature::new(
            tx.code_sechash(),
            &key::testing::keypair_1(),
        )));
        tx.add_section(Section::Signature(Signature::new(
            tx.data_sechash(),
            &key::testing::keypair_1(),
        )));
        let result = vp::CTX.eval(code_hash, tx).unwrap();
        assert!(result);

        // evaluating the VP template which always returns `false` shouldn't
        // pass
        let code = TestWasms::VpAlwaysFalse.read_bytes();
        let code_hash = Hash::sha256(&code);
        vp_host_env::with(|env| {
            // store wasm codes
            let key = Key::wasm_code(&code_hash);
            env.wl_storage.storage.write(&key, code.clone()).unwrap();
        });
        let input_data = vec![];
        let mut tx = Tx::new(TxType::Raw);
        tx.set_code(Code::new(vec![]));
        tx.set_data(Data::new(input_data));
        tx.add_section(Section::Signature(Signature::new(
            tx.code_sechash(),
            &key::testing::keypair_1(),
        )));
        tx.add_section(Section::Signature(Signature::new(
            tx.data_sechash(),
            &key::testing::keypair_1(),
        )));
        let result = vp::CTX.eval(code_hash, tx).unwrap();
        assert!(!result);
    }

    #[test]
    fn test_ibc_client() {
        // The environment must be initialized first
        tx_host_env::init();

        ibc::init_storage();

        // Start a transaction to create a new client
        let msg = ibc::msg_create_client();
        let mut tx_data = vec![];
        msg.to_any().encode(&mut tx_data).expect("encoding failed");
        let mut tx = Tx::new(TxType::Raw);
        tx.set_code(Code::new(vec![]));
        tx.set_data(Data::new(tx_data.clone()));
        tx.add_section(Section::Signature(Signature::new(
            tx.code_sechash(),
            &key::testing::keypair_1(),
        )));
        tx.add_section(Section::Signature(Signature::new(
            tx.data_sechash(),
            &key::testing::keypair_1(),
        )));

        // create a client with the message
        tx_host_env::ibc::ibc_actions(tx::ctx())
            .execute(&tx_data)
            .expect("creating a client failed");

        // Check
        let mut env = tx_host_env::take();
        let result = ibc::validate_ibc_vp_from_tx(&env, &tx);
        assert!(result.expect("validation failed unexpectedly"));

        // Commit
        env.commit_tx_and_block();
        // update the block height for the following client update
        env.wl_storage
            .storage
            .begin_block(BlockHash::default(), BlockHeight(2))
            .unwrap();
        env.wl_storage
            .storage
            .set_header(tm_dummy_header())
            .unwrap();

        // Start a transaction to update the client
        tx_host_env::set(env);
        let client_id = ibc::client_id();
        let msg = ibc::msg_update_client(client_id);
        let mut tx_data = vec![];
        msg.to_any().encode(&mut tx_data).expect("encoding failed");
        let mut tx = Tx::new(TxType::Raw);
        tx.set_code(Code::new(vec![]));
        tx.set_data(Data::new(tx_data.clone()));
        tx.add_section(Section::Signature(Signature::new(
            tx.code_sechash(),
            &key::testing::keypair_1(),
        )));
        tx.add_section(Section::Signature(Signature::new(
            tx.data_sechash(),
            &key::testing::keypair_1(),
        )));
        // update the client with the message
        tx_host_env::ibc::ibc_actions(tx::ctx())
            .execute(&tx_data)
            .expect("updating a client failed");

        // Check
        let env = tx_host_env::take();
        let result = ibc::validate_ibc_vp_from_tx(&env, &tx);
        assert!(result.expect("validation failed unexpectedly"));
    }

    #[test]
    fn test_ibc_connection_init_and_open() {
        // The environment must be initialized first
        tx_host_env::init();

        // Set the initial state before starting transactions
        ibc::init_storage();
        let (client_id, client_state, writes) = ibc::prepare_client();
        writes.into_iter().for_each(|(key, val)| {
            tx_host_env::with(|env| {
                env.wl_storage
                    .storage
                    .write(&key, &val)
                    .expect("write error");
            });
        });

        // Start a transaction for ConnectionOpenInit
        let msg = ibc::msg_connection_open_init(client_id);
        let mut tx_data = vec![];
        msg.to_any().encode(&mut tx_data).expect("encoding failed");
        let mut tx = Tx::new(TxType::Raw);
        tx.set_code(Code::new(vec![]));
        tx.set_data(Data::new(tx_data.clone()));
        tx.add_section(Section::Signature(Signature::new(
            tx.code_sechash(),
            &key::testing::keypair_1(),
        )));
        tx.add_section(Section::Signature(Signature::new(
            tx.data_sechash(),
            &key::testing::keypair_1(),
        )));
        // init a connection with the message
        tx_host_env::ibc::ibc_actions(tx::ctx())
            .execute(&tx_data)
            .expect("creating a connection failed");

        // Check
        let mut env = tx_host_env::take();
        let result = ibc::validate_ibc_vp_from_tx(&env, &tx);
        assert!(result.expect("validation failed unexpectedly"));

        // Commit
        env.commit_tx_and_block();
        // for the next block
        env.wl_storage
            .storage
            .begin_block(BlockHash::default(), BlockHeight(2))
            .unwrap();
        env.wl_storage
            .storage
            .set_header(tm_dummy_header())
            .unwrap();
        tx_host_env::set(env);

        // Start the next transaction for ConnectionOpenAck
        let conn_id = ibc::ConnectionId::new(0);
        let msg = ibc::msg_connection_open_ack(conn_id, client_state);
        let mut tx_data = vec![];
        msg.to_any().encode(&mut tx_data).expect("encoding failed");
        let mut tx = Tx::new(TxType::Raw);
        tx.set_code(Code::new(vec![]));
        tx.set_data(Data::new(tx_data.clone()));
        tx.add_section(Section::Signature(Signature::new(
            tx.code_sechash(),
            &key::testing::keypair_1(),
        )));
        tx.add_section(Section::Signature(Signature::new(
            tx.data_sechash(),
            &key::testing::keypair_1(),
        )));
        // open the connection with the message
        tx_host_env::ibc::ibc_actions(tx::ctx())
            .execute(&tx_data)
            .expect("opening the connection failed");

        // Check
        let env = tx_host_env::take();
        let result = ibc::validate_ibc_vp_from_tx(&env, &tx);
        assert!(result.expect("validation failed unexpectedly"));
    }

    #[test]
    fn test_ibc_connection_try_and_open() {
        // The environment must be initialized first
        tx_host_env::init();

        // Set the initial state before starting transactions
        ibc::init_storage();

        let (client_id, client_state, writes) = ibc::prepare_client();
        writes.into_iter().for_each(|(key, val)| {
            tx_host_env::with(|env| {
                env.wl_storage
                    .storage
                    .write(&key, &val)
                    .expect("write error");
            })
        });

        // Start a transaction for ConnectionOpenTry
        let msg = ibc::msg_connection_open_try(client_id, client_state);
        let mut tx_data = vec![];
        msg.to_any().encode(&mut tx_data).expect("encoding failed");
        let mut tx = Tx::new(TxType::Raw);
        tx.set_code(Code::new(vec![]));
        tx.set_data(Data::new(tx_data.clone()));
        tx.add_section(Section::Signature(Signature::new(
            tx.code_sechash(),
            &key::testing::keypair_1(),
        )));
        tx.add_section(Section::Signature(Signature::new(
            tx.data_sechash(),
            &key::testing::keypair_1(),
        )));
        // open try a connection with the message
        tx_host_env::ibc::ibc_actions(tx::ctx())
            .execute(&tx_data)
            .expect("creating a connection failed");

        // Check
        let mut env = tx_host_env::take();
        let result = ibc::validate_ibc_vp_from_tx(&env, &tx);
        assert!(result.expect("validation failed unexpectedly"));

        // Commit
        env.commit_tx_and_block();
        // for the next block
        env.wl_storage
            .storage
            .begin_block(BlockHash::default(), BlockHeight(2))
            .unwrap();
        env.wl_storage
            .storage
            .set_header(tm_dummy_header())
            .unwrap();
        tx_host_env::set(env);

        // Start the next transaction for ConnectionOpenConfirm
        let conn_id = ibc::ConnectionId::new(0);
        let msg = ibc::msg_connection_open_confirm(conn_id);
        let mut tx_data = vec![];
        msg.to_any().encode(&mut tx_data).expect("encoding failed");
        let mut tx = Tx::new(TxType::Raw);
        tx.set_code(Code::new(vec![]));
        tx.set_data(Data::new(tx_data.clone()));
        tx.add_section(Section::Signature(Signature::new(
            tx.code_sechash(),
            &key::testing::keypair_1(),
        )));
        tx.add_section(Section::Signature(Signature::new(
            tx.data_sechash(),
            &key::testing::keypair_1(),
        )));
        // open the connection with the mssage
        tx_host_env::ibc::ibc_actions(tx::ctx())
            .execute(&tx_data)
            .expect("opening the connection failed");

        // Check
        let env = tx_host_env::take();
        let result = ibc::validate_ibc_vp_from_tx(&env, &tx);
        assert!(result.expect("validation failed unexpectedly"));
    }

    #[test]
    fn test_ibc_channel_init_and_open() {
        // The environment must be initialized first
        tx_host_env::init();

        // Set the initial state before starting transactions
        ibc::init_storage();
        let (client_id, _client_state, mut writes) = ibc::prepare_client();
        let (conn_id, conn_writes) = ibc::prepare_opened_connection(&client_id);
        writes.extend(conn_writes);
        writes.into_iter().for_each(|(key, val)| {
            tx_host_env::with(|env| {
                env.wl_storage
                    .storage
                    .write(&key, &val)
                    .expect("write error");
            });
        });

        // Start a transaction for ChannelOpenInit
        let port_id = ibc::PortId::transfer();
        let msg = ibc::msg_channel_open_init(port_id.clone(), conn_id);
        let mut tx_data = vec![];
        msg.to_any().encode(&mut tx_data).expect("encoding failed");
        let mut tx = Tx::new(TxType::Raw);
        tx.set_code(Code::new(vec![]));
        tx.set_data(Data::new(tx_data.clone()));
        tx.add_section(Section::Signature(Signature::new(
            tx.code_sechash(),
            &key::testing::keypair_1(),
        )));
        tx.add_section(Section::Signature(Signature::new(
            tx.data_sechash(),
            &key::testing::keypair_1(),
        )));
        // init a channel with the message
        tx_host_env::ibc::ibc_actions(tx::ctx())
            .execute(&tx_data)
            .expect("creating a channel failed");

        // Check
        let mut env = tx_host_env::take();
        let result = ibc::validate_ibc_vp_from_tx(&env, &tx);
        assert!(result.expect("validation failed unexpectedly"));

        // Commit
        env.commit_tx_and_block();
        // for the next block
        env.wl_storage
            .storage
            .begin_block(BlockHash::default(), BlockHeight(2))
            .unwrap();
        env.wl_storage
            .storage
            .set_header(tm_dummy_header())
            .unwrap();
        tx_host_env::set(env);

        // Start the next transaction for ChannelOpenAck
        let channel_id = ibc::ChannelId::new(0);
        let msg = ibc::msg_channel_open_ack(port_id, channel_id);
        let mut tx_data = vec![];
        msg.to_any().encode(&mut tx_data).expect("encoding failed");
        let mut tx = Tx::new(TxType::Raw);
        tx.set_code(Code::new(vec![]));
        tx.set_data(Data::new(tx_data.clone()));
        tx.add_section(Section::Signature(Signature::new(
            tx.code_sechash(),
            &key::testing::keypair_1(),
        )));
        tx.add_section(Section::Signature(Signature::new(
            tx.data_sechash(),
            &key::testing::keypair_1(),
        )));
        // open the channle with the message
        tx_host_env::ibc::ibc_actions(tx::ctx())
            .execute(&tx_data)
            .expect("opening the channel failed");

        // Check
        let env = tx_host_env::take();
        let result = ibc::validate_ibc_vp_from_tx(&env, &tx);
        assert!(result.expect("validation failed unexpectedly"));
    }

    #[test]
    fn test_ibc_channel_try_and_open() {
        // The environment must be initialized first
        tx_host_env::init();

        // Set the initial state before starting transactions
        ibc::init_storage();
        let (client_id, _client_state, mut writes) = ibc::prepare_client();
        let (conn_id, conn_writes) = ibc::prepare_opened_connection(&client_id);
        writes.extend(conn_writes);
        writes.into_iter().for_each(|(key, val)| {
            tx_host_env::with(|env| {
                env.wl_storage
                    .storage
                    .write(&key, &val)
                    .expect("write error");
            });
        });

        // Start a transaction for ChannelOpenTry
        let port_id = ibc::PortId::transfer();
        let msg = ibc::msg_channel_open_try(port_id.clone(), conn_id);
        let mut tx_data = vec![];
        msg.to_any().encode(&mut tx_data).expect("encoding failed");
        let mut tx = Tx::new(TxType::Raw);
        tx.set_code(Code::new(vec![]));
        tx.set_data(Data::new(tx_data.clone()));
        tx.add_section(Section::Signature(Signature::new(
            tx.code_sechash(),
            &key::testing::keypair_1(),
        )));
        tx.add_section(Section::Signature(Signature::new(
            tx.data_sechash(),
            &key::testing::keypair_1(),
        )));
        // try open a channel with the message
        tx_host_env::ibc::ibc_actions(tx::ctx())
            .execute(&tx_data)
            .expect("creating a channel failed");

        // Check
        let mut env = tx_host_env::take();
        let result = ibc::validate_ibc_vp_from_tx(&env, &tx);
        assert!(result.expect("validation failed unexpectedly"));

        // Commit
        env.commit_tx_and_block();
        // for the next block
        env.wl_storage
            .storage
            .begin_block(BlockHash::default(), BlockHeight(2))
            .unwrap();
        env.wl_storage
            .storage
            .set_header(tm_dummy_header())
            .unwrap();
        tx_host_env::set(env);

        // Start the next transaction for ChannelOpenConfirm
        let channel_id = ibc::ChannelId::new(0);
        let msg = ibc::msg_channel_open_confirm(port_id, channel_id);
        let mut tx_data = vec![];
        msg.to_any().encode(&mut tx_data).expect("encoding failed");

        let mut tx = Tx::new(TxType::Raw);
        tx.set_code(Code::new(vec![]));
        tx.set_data(Data::new(tx_data.clone()));
        tx.add_section(Section::Signature(Signature::new(
            tx.code_sechash(),
            &key::testing::keypair_1(),
        )));
        tx.add_section(Section::Signature(Signature::new(
            tx.data_sechash(),
            &key::testing::keypair_1(),
        )));
        // open a channel with the message
        tx_host_env::ibc::ibc_actions(tx::ctx())
            .execute(&tx_data)
            .expect("opening the channel failed");

        // Check
        let env = tx_host_env::take();
        let result = ibc::validate_ibc_vp_from_tx(&env, &tx);
        assert!(result.expect("validation failed unexpectedly"));
    }

    #[test]
    fn test_ibc_channel_close_init_fail() {
        // The environment must be initialized first
        tx_host_env::init();

        // Set the initial state before starting transactions
        ibc::init_storage();
        let (client_id, _client_state, mut writes) = ibc::prepare_client();
        let (conn_id, conn_writes) = ibc::prepare_opened_connection(&client_id);
        writes.extend(conn_writes);
        let (port_id, channel_id, channel_writes) =
            ibc::prepare_opened_channel(&conn_id, true);
        writes.extend(channel_writes);
        writes.into_iter().for_each(|(key, val)| {
            tx_host_env::with(|env| {
                env.wl_storage
                    .storage
                    .write(&key, &val)
                    .expect("write error");
            });
        });

        // Start a transaction to close the channel
        let msg = ibc::msg_channel_close_init(port_id, channel_id);
        let mut tx_data = vec![];
        msg.to_any().encode(&mut tx_data).expect("encoding failed");

        let mut tx = Tx::new(TxType::Raw);
        tx.set_code(Code::new(vec![]));
        tx.set_data(Data::new(tx_data.clone()));
        tx.add_section(Section::Signature(Signature::new(
            tx.code_sechash(),
            &key::testing::keypair_1(),
        )));
        tx.add_section(Section::Signature(Signature::new(
            tx.data_sechash(),
            &key::testing::keypair_1(),
        )));
        // close the channel with the message
        let mut actions = tx_host_env::ibc::ibc_actions(tx::ctx());
        // the dummy module closes the channel
        let dummy_module = DummyTransferModule {};
        actions.add_transfer_route(dummy_module.module_id(), dummy_module);
        actions
            .execute(&tx_data)
            .expect("closing the channel failed");

        // Check
        let env = tx_host_env::take();
        let result = ibc::validate_ibc_vp_from_tx(&env, &tx);
        // VP should fail because the transfer channel cannot be closed
        assert!(matches!(
            result.expect_err("validation succeeded unexpectedly"),
            IbcError::IbcAction(IbcActionError::Execution(_)),
        ));
    }

    #[test]
    fn test_ibc_channel_close_confirm() {
        // The environment must be initialized first
        tx_host_env::init();

        // Set the initial state before starting transactions
        ibc::init_storage();
        let (client_id, _client_state, mut writes) = ibc::prepare_client();
        let (conn_id, conn_writes) = ibc::prepare_opened_connection(&client_id);
        writes.extend(conn_writes);
        let (port_id, channel_id, channel_writes) =
            ibc::prepare_opened_channel(&conn_id, true);
        writes.extend(channel_writes);
        writes.into_iter().for_each(|(key, val)| {
            tx_host_env::with(|env| {
                env.wl_storage
                    .storage
                    .write(&key, &val)
                    .expect("write error");
            });
        });

        // Start a transaction to close the channel
        let msg = ibc::msg_channel_close_confirm(port_id, channel_id);
        let mut tx_data = vec![];
        msg.to_any().encode(&mut tx_data).expect("encoding failed");

        let mut tx = Tx::new(TxType::Raw);
        tx.set_code(Code::new(vec![]));
        tx.set_data(Data::new(tx_data.clone()));
        tx.add_section(Section::Signature(Signature::new(
            tx.code_sechash(),
            &key::testing::keypair_1(),
        )));
        tx.add_section(Section::Signature(Signature::new(
            tx.data_sechash(),
            &key::testing::keypair_1(),
        )));

        // close the channel with the message
        tx_host_env::ibc::ibc_actions(tx::ctx())
            .execute(&tx_data)
            .expect("closing the channel failed");

        // Check
        let env = tx_host_env::take();
        let result = ibc::validate_ibc_vp_from_tx(&env, &tx);
        assert!(result.expect("validation failed unexpectedly"));
    }

    #[test]
    fn test_ibc_send_token() {
        // The environment must be initialized first
        tx_host_env::init();

        // Set the initial state before starting transactions
        let (token, sender) = ibc::init_storage();
        let (client_id, _client_state, mut writes) = ibc::prepare_client();
        let (conn_id, conn_writes) = ibc::prepare_opened_connection(&client_id);
        writes.extend(conn_writes);
        let (port_id, channel_id, channel_writes) =
            ibc::prepare_opened_channel(&conn_id, false);
        writes.extend(channel_writes);
        writes.into_iter().for_each(|(key, val)| {
            tx_host_env::with(|env| {
                env.wl_storage
                    .storage
                    .write(&key, &val)
                    .expect("write error");
            });
        });

        // Start a transaction to send a packet
        let msg =
            ibc::msg_transfer(port_id, channel_id, token.to_string(), &sender);
        let mut tx_data = vec![];
        msg.clone()
            .to_any()
            .encode(&mut tx_data)
            .expect("encoding failed");

        let mut tx = Tx::new(TxType::Raw);
        tx.set_code(Code::new(vec![]));
        tx.set_data(Data::new(tx_data.clone()));
        tx.add_section(Section::Signature(Signature::new(
            tx.code_sechash(),
            &key::testing::keypair_1(),
        )));
        tx.add_section(Section::Signature(Signature::new(
            tx.data_sechash(),
            &key::testing::keypair_1(),
        )));
        // send the token and a packet with the data
        tx_host_env::ibc::ibc_actions(tx::ctx())
            .execute(&tx_data)
            .expect("sending a token failed");

        // Check
        let mut env = tx_host_env::take();
        let result = ibc::validate_ibc_vp_from_tx(&env, &tx);
        assert!(result.expect("validation failed unexpectedly"));
        // Check if the token was escrowed
        let escrow = token::balance_key(
            &token,
            &address::Address::Internal(address::InternalAddress::IbcEscrow),
        );
        let token_vp_result =
            ibc::validate_token_vp_from_tx(&env, &tx, &escrow);
        assert!(token_vp_result.expect("token validation failed unexpectedly"));

        // Commit
        env.commit_tx_and_block();
        // for the next block
        env.wl_storage
            .storage
            .begin_block(BlockHash::default(), BlockHeight(2))
            .unwrap();
        env.wl_storage
            .storage
            .set_header(tm_dummy_header())
            .unwrap();
        tx_host_env::set(env);

        // Start the next transaction for receiving an ack
        let counterparty = ibc::dummy_channel_counterparty();
        let packet = ibc::packet_from_message(
            &msg,
            ibc::Sequence::from(1),
            &counterparty,
        );
        let msg = ibc::msg_packet_ack(packet);
        let mut tx_data = vec![];
        msg.to_any().encode(&mut tx_data).expect("encoding failed");

        let mut tx = Tx::new(TxType::Raw);
        tx.set_code(Code::new(vec![]));
        tx.set_data(Data::new(tx_data.clone()));
        tx.add_section(Section::Signature(Signature::new(
            tx.code_sechash(),
            &key::testing::keypair_1(),
        )));
        tx.add_section(Section::Signature(Signature::new(
            tx.data_sechash(),
            &key::testing::keypair_1(),
        )));
        // ack the packet with the message
        tx_host_env::ibc::ibc_actions(tx::ctx())
            .execute(&tx_data)
            .expect("ack failed");

        // Check
        let env = tx_host_env::take();
        let result = ibc::validate_ibc_vp_from_tx(&env, &tx);
        assert!(result.expect("validation failed unexpectedly"));
        // Check the balance
        tx_host_env::set(env);
        let balance_key = token::balance_key(&token, &sender);
        let balance: Option<Amount> = tx_host_env::with(|env| {
            env.wl_storage.read(&balance_key).expect("read error")
        });
        assert_eq!(balance, Some(Amount::whole(0)));
        let escrow_key = token::balance_key(
            &token,
            &address::Address::Internal(address::InternalAddress::IbcEscrow),
        );
        let escrow: Option<Amount> = tx_host_env::with(|env| {
            env.wl_storage.read(&escrow_key).expect("read error")
        });
        assert_eq!(escrow, Some(Amount::whole(100)));
    }

    #[test]
    fn test_ibc_burn_token() {
        // The environment must be initialized first
        tx_host_env::init();

        // Set the initial state before starting transactions
        let (token, sender) = ibc::init_storage();
        let (client_id, _client_state, mut writes) = ibc::prepare_client();
        let (conn_id, conn_writes) = ibc::prepare_opened_connection(&client_id);
        writes.extend(conn_writes);
        let (port_id, channel_id, channel_writes) =
            ibc::prepare_opened_channel(&conn_id, false);
        writes.extend(channel_writes);
        // the origin-specific token
        let denom = format!("{}/{}/{}", port_id, channel_id, token);
<<<<<<< HEAD
        let key_prefix = ibc_storage::ibc_token_prefix(denom).unwrap();
        let key = token::multitoken_balance_key(&key_prefix, &sender);
        let init_bal = Amount::from_uint(1_000_000_000u64, 0).unwrap();
        writes.insert(key, init_bal.try_to_vec().unwrap());
=======
        let key_prefix = ibc_storage::ibc_token_prefix(&denom).unwrap();
        let balance_key = token::multitoken_balance_key(&key_prefix, &sender);
        let init_bal = Amount::whole(100);
        writes.insert(balance_key.clone(), init_bal.try_to_vec().unwrap());
        // original denom
        let hash = ibc_storage::calc_hash(&denom);
        let denom_key = ibc_storage::ibc_denom_key(&hash);
        writes.insert(denom_key, denom.as_bytes().to_vec());
>>>>>>> d113e1cd
        writes.into_iter().for_each(|(key, val)| {
            tx_host_env::with(|env| {
                env.wl_storage
                    .storage
                    .write(&key, &val)
                    .expect("write error");
            });
        });

        // Start a transaction to send a packet
        // Set this chain is the sink zone
        let ibc_token = address::Address::Internal(
            address::InternalAddress::IbcToken(hash),
        );
        let hashed_denom =
            format!("{}/{}", ibc_storage::MULTITOKEN_STORAGE_KEY, ibc_token);
        let msg = ibc::msg_transfer(port_id, channel_id, hashed_denom, &sender);
        let mut tx_data = vec![];
        msg.to_any().encode(&mut tx_data).expect("encoding failed");

        let mut tx = Tx::new(TxType::Raw);
        tx.set_code(Code::new(vec![]));
        tx.set_data(Data::new(tx_data.clone()));
        tx.add_section(Section::Signature(Signature::new(
            tx.code_sechash(),
            &key::testing::keypair_1(),
        )));
        tx.add_section(Section::Signature(Signature::new(
            tx.data_sechash(),
            &key::testing::keypair_1(),
        )));
        // send the token and a packet with the data
        tx_host_env::ibc::ibc_actions(tx::ctx())
            .execute(&tx_data)
            .expect("sending a token failed");

        // Check
        let env = tx_host_env::take();
        let result = ibc::validate_ibc_vp_from_tx(&env, &tx);
        assert!(result.expect("validation failed unexpectedly"));
        // Check if the token was burned
        let burn = token::balance_key(
            &token,
            &address::Address::Internal(address::InternalAddress::IbcBurn),
        );
        let result = ibc::validate_token_vp_from_tx(&env, &tx, &burn);
        assert!(result.expect("token validation failed unexpectedly"));
        // Check the balance
        tx_host_env::set(env);
        let balance: Option<Amount> = tx_host_env::with(|env| {
            env.wl_storage.read(&balance_key).expect("read error")
        });
        assert_eq!(balance, Some(Amount::whole(0)));
        let burn_key = token::balance_key(
            &token,
            &address::Address::Internal(address::InternalAddress::IbcBurn),
        );
        let burn: Option<Amount> = tx_host_env::with(|env| {
            env.wl_storage.read(&burn_key).expect("read error")
        });
        assert_eq!(burn, Some(Amount::whole(100)));
    }

    #[test]
    fn test_ibc_receive_token() {
        // The environment must be initialized first
        tx_host_env::init();

        // Set the initial state before starting transactions
        let (token, receiver) = ibc::init_storage();
        let (client_id, _client_state, mut writes) = ibc::prepare_client();
        let (conn_id, conn_writes) = ibc::prepare_opened_connection(&client_id);
        writes.extend(conn_writes);
        let (port_id, channel_id, channel_writes) =
            ibc::prepare_opened_channel(&conn_id, false);
        writes.extend(channel_writes);
<<<<<<< HEAD
        // the origin-specific token
        let denom = format!("{}/{}/{}", port_id, channel_id, token);
        let key_prefix = ibc_storage::ibc_token_prefix(denom).unwrap();
        let key = token::multitoken_balance_key(&key_prefix, &receiver);
        let init_bal = Amount::from_uint(1_000_000_000u64, 0).unwrap();
        writes.insert(key, init_bal.try_to_vec().unwrap());
=======
>>>>>>> d113e1cd

        writes.into_iter().for_each(|(key, val)| {
            tx_host_env::with(|env| {
                env.wl_storage
                    .storage
                    .write(&key, &val)
                    .expect("write error");
            });
        });

        // packet
        let packet = ibc::received_packet(
            port_id.clone(),
            channel_id.clone(),
            ibc::Sequence::from(1),
            token.to_string(),
            &receiver,
        );

        // Start a transaction to receive a packet
        let msg = ibc::msg_packet_recv(packet);
        let mut tx_data = vec![];
        msg.to_any().encode(&mut tx_data).expect("encoding failed");

        let mut tx = Tx::new(TxType::Raw);
        tx.set_code(Code::new(vec![]));
        tx.set_data(Data::new(tx_data.clone()));
        tx.add_section(Section::Signature(Signature::new(
            tx.code_sechash(),
            &key::testing::keypair_1(),
        )));
        tx.add_section(Section::Signature(Signature::new(
            tx.data_sechash(),
            &key::testing::keypair_1(),
        )));
        // receive a packet with the message
        tx_host_env::ibc::ibc_actions(tx::ctx())
            .execute(&tx_data)
            .expect("receiving the token failed");

        // Check
        let env = tx_host_env::take();
        let result = ibc::validate_ibc_vp_from_tx(&env, &tx);
        assert!(result.expect("validation failed unexpectedly"));
        // Check if the token was minted
        let mint = token::balance_key(
            &token,
            &address::Address::Internal(address::InternalAddress::IbcMint),
        );
        let result = ibc::validate_token_vp_from_tx(&env, &tx, &mint);
        assert!(result.expect("token validation failed unexpectedly"));
        // Check the balance
        tx_host_env::set(env);
        let denom = format!("{}/{}/{}", port_id, channel_id, token);
        let key = ibc::balance_key_with_ibc_prefix(denom, &receiver);
        let balance: Option<Amount> = tx_host_env::with(|env| {
            env.wl_storage.read(&key).expect("read error")
        });
        assert_eq!(balance, Some(Amount::whole(100)));
    }

    #[test]
    fn test_ibc_unescrow_token() {
        // The environment must be initialized first
        tx_host_env::init();

        // Set the initial state before starting transactions
        let (token, receiver) = ibc::init_storage();
        let (client_id, _client_state, mut writes) = ibc::prepare_client();
        let (conn_id, conn_writes) = ibc::prepare_opened_connection(&client_id);
        writes.extend(conn_writes);
        let (port_id, channel_id, channel_writes) =
            ibc::prepare_opened_channel(&conn_id, false);
        writes.extend(channel_writes);
        writes.into_iter().for_each(|(key, val)| {
            tx_host_env::with(|env| {
                env.wl_storage
                    .storage
                    .write(&key, &val)
                    .expect("write error");
            });
        });
        // escrow in advance
        let escrow_key = token::balance_key(
            &token,
            &address::Address::Internal(address::InternalAddress::IbcEscrow),
        );
<<<<<<< HEAD
        let val = Amount::from_uint(1_000_000_000u64, 0)
            .unwrap()
            .try_to_vec()
            .unwrap();
=======
        let val = Amount::whole(100).try_to_vec().unwrap();
>>>>>>> d113e1cd
        tx_host_env::with(|env| {
            env.wl_storage
                .storage
                .write(&escrow_key, &val)
                .expect("write error");
        });

        // Set this chain as the source zone
        let counterparty = ibc::dummy_channel_counterparty();
        let denom = format!(
            "{}/{}/{}",
            counterparty.port_id().clone(),
            counterparty.channel_id().unwrap().clone(),
            token
        );
        // packet
        let packet = ibc::received_packet(
            port_id,
            channel_id,
            ibc::Sequence::from(1),
            denom,
            &receiver,
        );

        // Start a transaction to receive a packet
        let msg = ibc::msg_packet_recv(packet);
        let mut tx_data = vec![];
        msg.to_any().encode(&mut tx_data).expect("encoding failed");
        let mut tx = Tx::new(TxType::Raw);
        tx.set_code(Code::new(vec![]));
        tx.set_data(Data::new(tx_data.clone()));
        tx.add_section(Section::Signature(Signature::new(
            tx.code_sechash(),
            &key::testing::keypair_1(),
        )));
        tx.add_section(Section::Signature(Signature::new(
            tx.data_sechash(),
            &key::testing::keypair_1(),
        )));
        // receive a packet with the message
        tx_host_env::ibc::ibc_actions(tx::ctx())
            .execute(&tx_data)
            .expect("receiving a token failed");

        // Check
        let env = tx_host_env::take();
        let result = ibc::validate_ibc_vp_from_tx(&env, &tx);
        assert!(result.expect("validation failed unexpectedly"));
        // Check if the token was unescrowed
        let result = ibc::validate_token_vp_from_tx(&env, &tx, &escrow_key);
        assert!(result.expect("token validation failed unexpectedly"));
        // Check the balance
        tx_host_env::set(env);
        let key = token::balance_key(&token, &receiver);
        let balance: Option<Amount> = tx_host_env::with(|env| {
            env.wl_storage.read(&key).expect("read error")
        });
        assert_eq!(balance, Some(Amount::whole(200)));
        let escrow: Option<Amount> = tx_host_env::with(|env| {
            env.wl_storage.read(&escrow_key).expect("read error")
        });
        assert_eq!(escrow, Some(Amount::whole(0)));
    }

    #[test]
    fn test_ibc_unescrow_received_token() {
        // The environment must be initialized first
        tx_host_env::init();

        // Set the initial state before starting transactions
        let (token, receiver) = ibc::init_storage();
        let (client_id, _client_state, mut writes) = ibc::prepare_client();
        let (conn_id, conn_writes) = ibc::prepare_opened_connection(&client_id);
        writes.extend(conn_writes);
        let (port_id, channel_id, channel_writes) =
            ibc::prepare_opened_channel(&conn_id, false);
        writes.extend(channel_writes);
        writes.into_iter().for_each(|(key, val)| {
            tx_host_env::with(|env| {
                env.wl_storage
                    .storage
                    .write(&key, &val)
                    .expect("write error");
            });
        });
        // escrow in advance
        let escrow_key = token::balance_key(
            &token,
            &address::Address::Internal(address::InternalAddress::IbcEscrow),
        );
        let val = Amount::whole(100).try_to_vec().unwrap();
        tx_host_env::with(|env| {
            env.wl_storage
                .storage
                .write(&escrow_key, &val)
                .expect("write error");
        });

        // Set this chain as the source zone
        let counterparty = ibc::dummy_channel_counterparty();
        let dummy_src_port = "dummy_transfer";
        let dummy_src_channel = "channel_42";
        let denom = format!(
            "{}/{}/{}/{}/{}",
            counterparty.port_id().clone(),
            counterparty.channel_id().unwrap().clone(),
            dummy_src_port,
            dummy_src_channel,
            token
        );
        // packet
        let packet = ibc::received_packet(
            port_id,
            channel_id,
            ibc::Sequence::from(1),
            denom,
            &receiver,
        );

        // Start a transaction to receive a packet
        let msg = ibc::msg_packet_recv(packet);
        let mut tx_data = vec![];
        msg.to_any().encode(&mut tx_data).expect("encoding failed");

        let mut tx = Tx::new(TxType::Raw);
        tx.set_code(Code::new(vec![]));
        tx.set_data(Data::new(tx_data.clone()));
        tx.add_section(Section::Signature(Signature::new(
            tx.code_sechash(),
            &key::testing::keypair_1(),
        )));
        tx.add_section(Section::Signature(Signature::new(
            tx.data_sechash(),
            &key::testing::keypair_1(),
        )));
        // receive a packet with the message
        tx_host_env::ibc::ibc_actions(tx::ctx())
            .execute(&tx_data)
            .expect("receiving a token failed");

        // Check
        let env = tx_host_env::take();
        let result = ibc::validate_ibc_vp_from_tx(&env, &tx);
        assert!(result.expect("validation failed unexpectedly"));
        // Check if the token was unescrowed
        let result = ibc::validate_token_vp_from_tx(&env, &tx, &escrow_key);
        assert!(result.expect("token validation failed unexpectedly"));
        // Check the balance
        tx_host_env::set(env);
        // without the source trace path
        let denom =
            format!("{}/{}/{}", dummy_src_port, dummy_src_channel, token);
        let key = ibc::balance_key_with_ibc_prefix(denom, &receiver);
        let balance: Option<Amount> = tx_host_env::with(|env| {
            env.wl_storage.read(&key).expect("read error")
        });
        assert_eq!(balance, Some(Amount::whole(100)));
        let escrow: Option<Amount> = tx_host_env::with(|env| {
            env.wl_storage.read(&escrow_key).expect("read error")
        });
        assert_eq!(escrow, Some(Amount::whole(0)));
    }

    #[test]
    fn test_ibc_packet_timeout() {
        // The environment must be initialized first
        tx_host_env::init();

        // Set the initial state before starting transactions
        let (token, sender) = ibc::init_storage();
        let (client_id, _client_state, mut writes) = ibc::prepare_client();
        let (conn_id, conn_writes) = ibc::prepare_opened_connection(&client_id);
        writes.extend(conn_writes);
        let (port_id, channel_id, channel_writes) =
            ibc::prepare_opened_channel(&conn_id, true);
        writes.extend(channel_writes);
        writes.into_iter().for_each(|(key, val)| {
            tx_host_env::with(|env| {
                env.wl_storage
                    .storage
                    .write(&key, &val)
                    .expect("write error");
            })
        });

        // Start a transaction to send a packet
        let mut msg =
            ibc::msg_transfer(port_id, channel_id, token.to_string(), &sender);
        ibc::set_timeout_timestamp(&mut msg);
        let mut tx_data = vec![];
        msg.clone()
            .to_any()
            .encode(&mut tx_data)
            .expect("encoding failed");
        // send a packet with the message
        tx_host_env::ibc::ibc_actions(tx::ctx())
            .execute(&tx_data)
            .expect("sending a token failed");

        // Commit
        let mut env = tx_host_env::take();
        env.commit_tx_and_block();
        // for the next block
        env.wl_storage
            .storage
            .begin_block(BlockHash::default(), BlockHeight(2))
            .unwrap();
        env.wl_storage
            .storage
            .set_header(tm_dummy_header())
            .unwrap();
        tx_host_env::set(env);

        // Start a transaction to notify the timeout
        let counterparty = ibc::dummy_channel_counterparty();
        let packet = ibc::packet_from_message(
            &msg,
            ibc::Sequence::from(1),
            &counterparty,
        );
        let msg = ibc::msg_timeout(packet, ibc::Sequence::from(1));
        let mut tx_data = vec![];
        msg.to_any().encode(&mut tx_data).expect("encoding failed");
        let mut tx = Tx::new(TxType::Raw);
        tx.set_code(Code::new(vec![]));
        tx.set_data(Data::new(tx_data.clone()));
        tx.add_section(Section::Signature(Signature::new(
            tx.code_sechash(),
            &key::testing::keypair_1(),
        )));
        tx.add_section(Section::Signature(Signature::new(
            tx.data_sechash(),
            &key::testing::keypair_1(),
        )));

        // timeout the packet
        tx_host_env::ibc::ibc_actions(tx::ctx())
            .execute(&tx_data)
            .expect("timeout failed");

        // Check
        let env = tx_host_env::take();
        let result = ibc::validate_ibc_vp_from_tx(&env, &tx);
        assert!(result.expect("validation failed unexpectedly"));
        // Check if the token was refunded
        let escrow = token::balance_key(
            &token,
            &address::Address::Internal(address::InternalAddress::IbcEscrow),
        );
        let result = ibc::validate_token_vp_from_tx(&env, &tx, &escrow);
        assert!(result.expect("token validation failed unexpectedly"));
    }

    #[test]
    fn test_ibc_timeout_on_close() {
        // The environment must be initialized first
        tx_host_env::init();

        // Set the initial state before starting transactions
        let (token, sender) = ibc::init_storage();
        let (client_id, _client_state, mut writes) = ibc::prepare_client();
        let (conn_id, conn_writes) = ibc::prepare_opened_connection(&client_id);
        writes.extend(conn_writes);
        let (port_id, channel_id, channel_writes) =
            ibc::prepare_opened_channel(&conn_id, true);
        writes.extend(channel_writes);
        writes.into_iter().for_each(|(key, val)| {
            tx_host_env::with(|env| {
                env.wl_storage
                    .storage
                    .write(&key, &val)
                    .expect("write error");
            })
        });

        // Start a transaction to send a packet
        let msg =
            ibc::msg_transfer(port_id, channel_id, token.to_string(), &sender);
        let mut tx_data = vec![];
        msg.clone()
            .to_any()
            .encode(&mut tx_data)
            .expect("encoding failed");
        // send a packet with the message
        tx_host_env::ibc::ibc_actions(tx::ctx())
            .execute(&tx_data)
            .expect("sending a token failed");

        // Commit
        let mut env = tx_host_env::take();
        env.commit_tx_and_block();
        // for the next block
        env.wl_storage
            .storage
            .begin_block(BlockHash::default(), BlockHeight(2))
            .unwrap();
        env.wl_storage
            .storage
            .set_header(tm_dummy_header())
            .unwrap();
        tx_host_env::set(env);

        // Start a transaction to notify the timing-out on closed
        let counterparty = ibc::dummy_channel_counterparty();
        let packet = ibc::packet_from_message(
            &msg,
            ibc::Sequence::from(1),
            &counterparty,
        );
        let msg = ibc::msg_timeout_on_close(packet, ibc::Sequence::from(1));
        let mut tx_data = vec![];
        msg.to_any().encode(&mut tx_data).expect("encoding failed");
        let mut tx = Tx::new(TxType::Raw);
        tx.set_code(Code::new(vec![]));
        tx.set_data(Data::new(tx_data.clone()));
        tx.add_section(Section::Signature(Signature::new(
            tx.code_sechash(),
            &key::testing::keypair_1(),
        )));
        tx.add_section(Section::Signature(Signature::new(
            tx.data_sechash(),
            &key::testing::keypair_1(),
        )));

        // timeout the packet
        tx_host_env::ibc::ibc_actions(tx::ctx())
            .execute(&tx_data)
            .expect("timeout on close failed");

        // Check
        let env = tx_host_env::take();
        let result = ibc::validate_ibc_vp_from_tx(&env, &tx);
        assert!(result.expect("validation failed unexpectedly"));
        // Check if the token was refunded
        let escrow = token::balance_key(
            &token,
            &address::Address::Internal(address::InternalAddress::IbcEscrow),
        );
        let result = ibc::validate_token_vp_from_tx(&env, &tx, &escrow);
        assert!(result.expect("token validation failed unexpectedly"));
    }
}<|MERGE_RESOLUTION|>--- conflicted
+++ resolved
@@ -1225,7 +1225,7 @@
         let balance: Option<Amount> = tx_host_env::with(|env| {
             env.wl_storage.read(&balance_key).expect("read error")
         });
-        assert_eq!(balance, Some(Amount::whole(0)));
+        assert_eq!(balance, Some(Amount::native_whole(0)));
         let escrow_key = token::balance_key(
             &token,
             &address::Address::Internal(address::InternalAddress::IbcEscrow),
@@ -1233,7 +1233,7 @@
         let escrow: Option<Amount> = tx_host_env::with(|env| {
             env.wl_storage.read(&escrow_key).expect("read error")
         });
-        assert_eq!(escrow, Some(Amount::whole(100)));
+        assert_eq!(escrow, Some(Amount::native_whole(100)));
     }
 
     #[test]
@@ -1251,21 +1251,14 @@
         writes.extend(channel_writes);
         // the origin-specific token
         let denom = format!("{}/{}/{}", port_id, channel_id, token);
-<<<<<<< HEAD
-        let key_prefix = ibc_storage::ibc_token_prefix(denom).unwrap();
-        let key = token::multitoken_balance_key(&key_prefix, &sender);
-        let init_bal = Amount::from_uint(1_000_000_000u64, 0).unwrap();
-        writes.insert(key, init_bal.try_to_vec().unwrap());
-=======
         let key_prefix = ibc_storage::ibc_token_prefix(&denom).unwrap();
         let balance_key = token::multitoken_balance_key(&key_prefix, &sender);
-        let init_bal = Amount::whole(100);
+        let init_bal = Amount::native_whole(100);
         writes.insert(balance_key.clone(), init_bal.try_to_vec().unwrap());
         // original denom
         let hash = ibc_storage::calc_hash(&denom);
         let denom_key = ibc_storage::ibc_denom_key(&hash);
         writes.insert(denom_key, denom.as_bytes().to_vec());
->>>>>>> d113e1cd
         writes.into_iter().for_each(|(key, val)| {
             tx_host_env::with(|env| {
                 env.wl_storage
@@ -1318,7 +1311,7 @@
         let balance: Option<Amount> = tx_host_env::with(|env| {
             env.wl_storage.read(&balance_key).expect("read error")
         });
-        assert_eq!(balance, Some(Amount::whole(0)));
+        assert_eq!(balance, Some(Amount::native_whole(0)));
         let burn_key = token::balance_key(
             &token,
             &address::Address::Internal(address::InternalAddress::IbcBurn),
@@ -1326,7 +1319,7 @@
         let burn: Option<Amount> = tx_host_env::with(|env| {
             env.wl_storage.read(&burn_key).expect("read error")
         });
-        assert_eq!(burn, Some(Amount::whole(100)));
+        assert_eq!(burn, Some(Amount::native_whole(100)));
     }
 
     #[test]
@@ -1342,15 +1335,6 @@
         let (port_id, channel_id, channel_writes) =
             ibc::prepare_opened_channel(&conn_id, false);
         writes.extend(channel_writes);
-<<<<<<< HEAD
-        // the origin-specific token
-        let denom = format!("{}/{}/{}", port_id, channel_id, token);
-        let key_prefix = ibc_storage::ibc_token_prefix(denom).unwrap();
-        let key = token::multitoken_balance_key(&key_prefix, &receiver);
-        let init_bal = Amount::from_uint(1_000_000_000u64, 0).unwrap();
-        writes.insert(key, init_bal.try_to_vec().unwrap());
-=======
->>>>>>> d113e1cd
 
         writes.into_iter().for_each(|(key, val)| {
             tx_host_env::with(|env| {
@@ -1409,7 +1393,7 @@
         let balance: Option<Amount> = tx_host_env::with(|env| {
             env.wl_storage.read(&key).expect("read error")
         });
-        assert_eq!(balance, Some(Amount::whole(100)));
+        assert_eq!(balance, Some(Amount::native_whole(100)));
     }
 
     #[test]
@@ -1438,14 +1422,7 @@
             &token,
             &address::Address::Internal(address::InternalAddress::IbcEscrow),
         );
-<<<<<<< HEAD
-        let val = Amount::from_uint(1_000_000_000u64, 0)
-            .unwrap()
-            .try_to_vec()
-            .unwrap();
-=======
-        let val = Amount::whole(100).try_to_vec().unwrap();
->>>>>>> d113e1cd
+        let val = Amount::native_whole(100).try_to_vec().unwrap();
         tx_host_env::with(|env| {
             env.wl_storage
                 .storage
@@ -1503,11 +1480,11 @@
         let balance: Option<Amount> = tx_host_env::with(|env| {
             env.wl_storage.read(&key).expect("read error")
         });
-        assert_eq!(balance, Some(Amount::whole(200)));
+        assert_eq!(balance, Some(Amount::native_whole(200)));
         let escrow: Option<Amount> = tx_host_env::with(|env| {
             env.wl_storage.read(&escrow_key).expect("read error")
         });
-        assert_eq!(escrow, Some(Amount::whole(0)));
+        assert_eq!(escrow, Some(Amount::native_whole(0)));
     }
 
     #[test]
@@ -1536,7 +1513,7 @@
             &token,
             &address::Address::Internal(address::InternalAddress::IbcEscrow),
         );
-        let val = Amount::whole(100).try_to_vec().unwrap();
+        let val = Amount::native_whole(100).try_to_vec().unwrap();
         tx_host_env::with(|env| {
             env.wl_storage
                 .storage
@@ -1602,11 +1579,11 @@
         let balance: Option<Amount> = tx_host_env::with(|env| {
             env.wl_storage.read(&key).expect("read error")
         });
-        assert_eq!(balance, Some(Amount::whole(100)));
+        assert_eq!(balance, Some(Amount::native_whole(100)));
         let escrow: Option<Amount> = tx_host_env::with(|env| {
             env.wl_storage.read(&escrow_key).expect("read error")
         });
-        assert_eq!(escrow, Some(Amount::whole(0)));
+        assert_eq!(escrow, Some(Amount::native_whole(0)));
     }
 
     #[test]
