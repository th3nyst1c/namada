--- conflicted
+++ resolved
@@ -418,20 +418,7 @@
     use namada::types::vote_extensions::ethereum_events;
 
     use super::*;
-<<<<<<< HEAD
     use crate::config::ValidatorLocalConfig;
-    #[cfg(feature = "abcipp")]
-    use crate::facade::tendermint_proto::abci::{
-        ExtendedCommitInfo, ExtendedVoteInfo,
-    };
-    #[cfg(feature = "abcipp")]
-    use crate::node::ledger::shell::test_utils::deactivate_bridge;
-    #[cfg(feature = "abcipp")]
-    use crate::node::ledger::shell::test_utils::get_bp_bytes_to_sign;
-    #[cfg(feature = "abcipp")]
-    use crate::node::ledger::shell::test_utils::setup_at_height;
-=======
->>>>>>> 08477dd2
     use crate::node::ledger::shell::test_utils::{
         self, gen_keypair, get_pkh_from_address, TestShell,
     };
