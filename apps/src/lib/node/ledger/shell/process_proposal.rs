--- conflicted
+++ resolved
@@ -1,17 +1,14 @@
 //! Implementation of the ['VerifyHeader`], [`ProcessProposal`],
 //! and [`RevertProposal`] ABCI++ methods for the Shell
 
-<<<<<<< HEAD
 use data_encoding::HEXUPPER;
 use namada::core::hints;
 use namada::core::ledger::storage::Storage;
 use namada::ledger::pos::{PosQueries, SendValsetUpd};
+use namada::types::internal::WrapperTxInQueue;
 use namada::types::transaction::protocol::ProtocolTxType;
 #[cfg(feature = "abcipp")]
 use namada::types::voting_power::FractionalVotingPower;
-=======
-use namada::types::internal::WrapperTxInQueue;
->>>>>>> 5da82f09
 
 use super::*;
 use crate::facade::tendermint_proto::abci::response_process_proposal::ProposalStatus;
@@ -363,12 +360,8 @@
     pub(crate) fn check_proposal_tx<'a>(
         &self,
         tx_bytes: &[u8],
-<<<<<<< HEAD
-        tx_queue_iter: &mut impl Iterator<Item = &'a WrapperTx>,
+        tx_queue_iter: &mut impl Iterator<Item = &'a WrapperTxInQueue>,
         metadata: &mut ValidationMeta,
-=======
-        tx_queue_iter: &mut impl Iterator<Item = &'a WrapperTxInQueue>,
->>>>>>> 5da82f09
     ) -> TxResult {
         // try to allocate space for this tx
         if let Err(e) = metadata.txs_bin.try_dump(tx_bytes) {
@@ -510,7 +503,11 @@
                 },
             },
             TxType::Decrypted(tx) => match tx_queue_iter.next() {
-                Some(wrapper) => {
+                Some(WrapperTxInQueue {
+                    tx: wrapper,
+                    #[cfg(not(feature = "mainnet"))]
+                        has_valid_pow: _,
+                }) => {
                     if wrapper.tx_hash != tx.hash_commitment() {
                         TxResult {
                             code: ErrorCodes::InvalidOrder.into(),
@@ -538,7 +535,6 @@
                     code: ErrorCodes::ExtraTxs.into(),
                     info: "Received more decrypted txs than expected".into(),
                 },
-<<<<<<< HEAD
             },
             TxType::Wrapper(tx) => {
                 // try to allocate space for this encrypted tx
@@ -549,28 +545,6 @@
                             AllocFailure::Rejected { .. } => {
                                 "No more space left in the block for wrapper \
                                  txs"
-=======
-                TxType::Decrypted(tx) => match tx_queue_iter.next() {
-                    Some(WrapperTxInQueue {
-                        tx: wrapper,
-                        #[cfg(not(feature = "mainnet"))]
-                            has_valid_pow: _,
-                    }) => {
-                        if wrapper.tx_hash != tx.hash_commitment() {
-                            TxResult {
-                                code: ErrorCodes::InvalidOrder.into(),
-                                info: "Process proposal rejected a decrypted \
-                                       transaction that violated the tx order \
-                                       determined in the previous block"
-                                    .into(),
-                            }
-                        } else if verify_decrypted_correctly(&tx, privkey) {
-                            TxResult {
-                                code: ErrorCodes::Ok.into(),
-                                info: "Process Proposal accepted this \
-                                       transaction"
-                                    .into(),
->>>>>>> 5da82f09
                             }
                             AllocFailure::OverflowsBin { .. } => {
                                 "The given wrapper tx is larger than 1/3 of \
@@ -612,55 +586,25 @@
                     let balance =
                         self.storage.get_balance(&tx.fee.token, &fee_payer);
 
-                    if tx.fee.amount <= balance {
+                    // In testnets, tx is allowed to skip fees if it
+                    // includes a valid PoW
+                    #[cfg(not(feature = "mainnet"))]
+                    let has_valid_pow = self.has_valid_pow_solution(&tx);
+                    #[cfg(feature = "mainnet")]
+                    let has_valid_pow = false;
+
+                    if has_valid_pow || tx.fee.amount <= balance {
                         TxResult {
                             code: ErrorCodes::Ok.into(),
                             info: "Process proposal accepted this transaction"
                                 .into(),
                         }
                     } else {
-<<<<<<< HEAD
                         TxResult {
                             code: ErrorCodes::InvalidTx.into(),
                             info: "The address given does not have sufficient \
                                    balance to pay fee"
                                 .into(),
-=======
-                        // If the public key corresponds to the MASP sentinel
-                        // transaction key, then the fee payer is effectively
-                        // the MASP, otherwise derive
-                        // they payer from public key.
-                        let fee_payer = if tx.pk != masp_tx_key().ref_to() {
-                            tx.fee_payer()
-                        } else {
-                            masp()
-                        };
-                        // check that the fee payer has sufficient balance
-                        let balance =
-                            self.get_balance(&tx.fee.token, &fee_payer);
-
-                        // In testnets, tx is allowed to skip fees if it
-                        // includes a valid PoW
-                        #[cfg(not(feature = "mainnet"))]
-                        let has_valid_pow = self.has_valid_pow_solution(&tx);
-                        #[cfg(feature = "mainnet")]
-                        let has_valid_pow = false;
-
-                        if has_valid_pow || Amount::from(MIN_FEE) <= balance {
-                            TxResult {
-                                code: ErrorCodes::Ok.into(),
-                                info: "Process proposal accepted this \
-                                       transaction"
-                                    .into(),
-                            }
-                        } else {
-                            TxResult {
-                                code: ErrorCodes::InvalidTx.into(),
-                                info: "The address given does not have \
-                                       sufficient balance to pay fee"
-                                    .into(),
-                            }
->>>>>>> 5da82f09
                         }
                     }
                 }
@@ -723,14 +667,10 @@
     use namada::types::storage::Epoch;
     use namada::types::token;
     use namada::types::transaction::encrypted::EncryptedTx;
-<<<<<<< HEAD
-    use namada::types::transaction::{EncryptionKey, Fee};
+    use namada::types::transaction::{EncryptionKey, Fee, WrapperTx};
     use namada::types::vote_extensions::ethereum_events;
     #[cfg(feature = "abcipp")]
     use namada::types::vote_extensions::ethereum_events::MultiSignedEthEvent;
-=======
-    use namada::types::transaction::{EncryptionKey, Fee, WrapperTx};
->>>>>>> 5da82f09
 
     use super::*;
     use crate::node::ledger::shell::test_utils::{
@@ -1732,6 +1672,8 @@
             0.into(),
             tx,
             Default::default(),
+            #[cfg(not(feature = "mainnet"))]
+            None,
         )
         .sign(&keypair)
         .expect("Test failed")
