[package]
name = "namada"
description = "The main Namada library crate"
resolver = "2"
authors.workspace = true
edition.workspace = true
documentation.workspace = true
homepage.workspace = true
keywords.workspace = true
license.workspace = true
readme.workspace = true
repository.workspace = true
version.workspace = true

# See more keys and their definitions at https://doc.rust-lang.org/cargo/reference/manifest.html

[features]
default = ["abciplus", "namada-sdk", "wasm-runtime"]
mainnet = [
  "namada_core/mainnet",
]
std = ["fd-lock"]
# NOTE "dev" features that shouldn't be used in live networks are enabled by default for now
dev = []
ferveo-tpke = [
  "namada_core/ferveo-tpke",
  "namada_sdk/ferveo-tpke",
]
wasm-runtime = [
  "namada_core/wasm-runtime",
  "loupe",
  "parity-wasm",
  "rayon",
  "wasm-instrument",
  "wasmer-cache",
  "wasmer-compiler-singlepass",
  "wasmer-engine-dylib",
  "wasmer-engine-universal",
  "wasmer-vm",
  "wasmer",
]
# Enable queries support for an async client
async-client = [
  "async-trait",
  "namada_sdk/async-client"
]

# Requires async traits to be safe to send across threads
async-send = []

# tendermint-rpc support
tendermint-rpc = [
  "async-client",
  "dep:tendermint-rpc",
  "namada_sdk/tendermint-rpc",
]
# tendermint-rpc HttpClient
http-client = [
  "tendermint-rpc/http-client"
]

abciplus = [
  "namada_core/abciplus",
  "namada_proof_of_stake/abciplus",
  "namada_ethereum_bridge/abciplus",
  "namada_sdk/abciplus",
]

ibc-mocks = [
  "namada_core/ibc-mocks",
  "namada_sdk/ibc-mocks",
]

masp-tx-gen = [
  "rand",
  "rand_core",
  "namada_sdk/masp-tx-gen",
]

# for integration tests and test utilies
testing = [
  "namada_core/testing",
  "namada_ethereum_bridge/testing",
  "namada_proof_of_stake/testing",
  "namada_sdk/testing",
  "async-client",
  "proptest",
  "rand_core",
  "rand",
  "tempfile",
]

namada-sdk = [
  "tendermint-rpc",
  "masp-tx-gen",
  "ferveo-tpke",
  "masp_primitives/transparent-inputs",
  "namada_sdk/namada-sdk",
]

multicore = [
  "masp_proofs/multicore",
  "namada_sdk/multicore",
]

[dependencies]
<<<<<<< HEAD
namada_core = {path = "../core", default-features = false, features = ["secp256k1-sign"]}
namada_sdk = {path = "../sdk", default-features = false}
=======
namada_core = {path = "../core", default-features = false}
>>>>>>> 7e4e922c
namada_proof_of_stake = {path = "../proof_of_stake", default-features = false}
namada_ethereum_bridge = {path = "../ethereum_bridge", default-features = false}
async-trait = {version = "0.1.51", optional = true}
bimap.workspace = true
borsh.workspace = true
circular-queue.workspace = true
clru.workspace = true
data-encoding.workspace = true
derivation-path.workspace = true
derivative.workspace = true
ethbridge-bridge-contract.workspace = true
ethers.workspace = true
eyre.workspace = true
fd-lock = { workspace = true, optional = true }
futures.workspace = true
itertools.workspace = true
loupe = {version = "0.1.3", optional = true}
masp_primitives.workspace = true
masp_proofs = { workspace = true, features = ["download-params"] }
num256.workspace = true
orion.workspace = true
owo-colors = "3.5.0"
parity-wasm = {version = "0.45.0", features = ["sign_ext"], optional = true}
parse_duration = "2.1.1"
paste.workspace = true
proptest = {version = "1.2.0", optional = true}
prost.workspace = true
rand = {optional = true, workspace = true}
rand_core = {optional = true, workspace = true}
rayon = {version = "=1.5.3", optional = true}
ripemd.workspace = true
serde.workspace = true
serde_json.workspace = true
sha2.workspace = true
slip10_ed25519.workspace = true
tempfile = {version = "3.2.0", optional = true}
tendermint-rpc = {git = "https://github.com/heliaxdev/tendermint-rs.git", rev = "b7d1e5afc6f2ccb3fd1545c2174bab1cc48d7fa7", default-features = false, features = ["trait-client"], optional = true}
thiserror.workspace = true
tiny-bip39.workspace = true
tiny-hderive.workspace = true
toml.workspace = true
tracing.workspace = true
wasm-instrument = {version = "0.4.0", features = ["sign_ext"], optional = true}
wasmer = {git = "https://github.com/heliaxdev/wasmer", rev = "833721a1b21cd192e7f044abe2139d03ba291149", optional = true}
wasmer-cache = {git = "https://github.com/heliaxdev/wasmer", rev = "833721a1b21cd192e7f044abe2139d03ba291149", optional = true}
wasmer-compiler-singlepass = {git = "https://github.com/heliaxdev/wasmer", rev = "833721a1b21cd192e7f044abe2139d03ba291149", optional = true}
wasmer-engine-dylib = {git = "https://github.com/heliaxdev/wasmer", rev = "833721a1b21cd192e7f044abe2139d03ba291149", optional = true}
wasmer-engine-universal = {git = "https://github.com/heliaxdev/wasmer", rev = "833721a1b21cd192e7f044abe2139d03ba291149", optional = true}
wasmer-vm = {git = "https://github.com/heliaxdev/wasmer", rev = "833721a1b21cd192e7f044abe2139d03ba291149", optional = true}
wasmparser.workspace = true
zeroize.workspace = true

[target.'cfg(not(target_family = "wasm"))'.dependencies]
tokio = {workspace = true, features = ["full"]}

[target.'cfg(target_family = "wasm")'.dependencies]
tokio = {workspace = true, default-features = false, features = ["sync"]}
wasmtimer = "0.2.0"

[dev-dependencies]
namada_core = {path = "../core", default-features = false, features = ["testing", "ibc-mocks"]}
namada_ethereum_bridge = {path = "../ethereum_bridge", default-features = false, features = ["testing"]}
namada_test_utils = {path = "../test_utils"}
assert_matches.workspace = true
async-trait.workspace = true
base58.workspace = true
byte-unit.workspace = true
k256.workspace = true
pretty_assertions.workspace = true
proptest.workspace = true
tempfile.workspace = true
test-log.workspace = true
tokio = {workspace = true, features = ["rt", "macros"]}
tracing-subscriber.workspace = true<|MERGE_RESOLUTION|>--- conflicted
+++ resolved
@@ -104,12 +104,8 @@
 ]
 
 [dependencies]
-<<<<<<< HEAD
-namada_core = {path = "../core", default-features = false, features = ["secp256k1-sign"]}
+namada_core = {path = "../core", default-features = false}
 namada_sdk = {path = "../sdk", default-features = false}
-=======
-namada_core = {path = "../core", default-features = false}
->>>>>>> 7e4e922c
 namada_proof_of_stake = {path = "../proof_of_stake", default-features = false}
 namada_ethereum_bridge = {path = "../ethereum_bridge", default-features = false}
 async-trait = {version = "0.1.51", optional = true}
