--- conflicted
+++ resolved
@@ -1784,7 +1784,6 @@
     token: &Address,
     sub_prefix: &Option<&String>,
     val: token::Amount,
-<<<<<<< HEAD
 ) -> ([AssetType; 4], Amount) {
     let mut amount = Amount::zero();
     let asset_types: [AssetType; 4] = MaspDenom::iter()
@@ -1801,13 +1800,6 @@
         .try_into()
         .expect("This can't fail");
     (asset_types, amount)
-=======
-) -> (AssetType, Amount) {
-    let asset_type = make_asset_type(epoch, token);
-    // Combine the value and unit into one amount
-    let amount = Amount::from_nonnegative(asset_type, u64::from(val))
-        .expect("invalid value for amount");
-    (asset_type, amount)
 }
 
 mod tests {
@@ -1910,5 +1902,4 @@
         // should panic here
         super::load_pvks();
     }
->>>>>>> ce6abb08
 }