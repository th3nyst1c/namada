--- conflicted
+++ resolved
@@ -5,8 +5,6 @@
 use std::io::{Read, Write};
 use std::path::PathBuf;
 
-use async_std::io;
-use async_std::io::prelude::WriteExt;
 use async_trait::async_trait;
 use borsh::{BorshDeserialize, BorshSerialize};
 use data_encoding::HEXLOWER_PERMISSIVE;
@@ -15,12 +13,8 @@
 use namada::ledger::rpc::{TxBroadcastData, TxResponse};
 use namada::ledger::signing::TxSigningKey;
 use namada::ledger::wallet::{Wallet, WalletUtils};
-<<<<<<< HEAD
-use namada::ledger::{masp, tx, signing};
-=======
-use namada::ledger::{masp, pos, tx};
+use namada::ledger::{masp, pos, tx, signing};
 use namada::proof_of_stake::parameters::PosParams;
->>>>>>> fdeaf23f
 use namada::proto::{Code, Data, Section, Tx};
 use namada::types::address::Address;
 use namada::types::governance::{
@@ -48,7 +42,7 @@
 use crate::facade::tendermint_rpc::HttpClient;
 use crate::node::ledger::tendermint_node;
 use crate::wallet::{
-    gen_validator_keys, read_and_confirm_encryption_password, CliWalletUtils,
+    gen_validator_keys, read_and_confirm_encryption_password,
 };
 
 pub async fn submit_custom<C: namada::ledger::queries::Client + Sync>(
@@ -1232,23 +1226,6 @@
 pub async fn submit_unjail_validator<
     C: namada::ledger::queries::Client + Sync,
 >(
-<<<<<<< HEAD
-=======
-    client: &C,
-    mut ctx: Context,
-    mut args: args::TxUnjailValidator,
-) -> Result<(), tx::Error> {
-    args.tx.chain_id = args
-        .tx
-        .chain_id
-        .or_else(|| Some(ctx.config.ledger.chain_id.clone()));
-    tx::submit_unjail_validator::<C, _>(client, &mut ctx.wallet, args).await
-}
-
-/// Submit transaction and wait for result. Returns a list of addresses
-/// initialized in the transaction if any. In dry run, this is always empty.
-async fn process_tx<C: namada::ledger::queries::Client + Sync>(
->>>>>>> fdeaf23f
     client: &C,
     mut ctx: Context,
     args: args::TxUnjailValidator,
