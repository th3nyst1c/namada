[package]
name = "namada_core"
description = "Namada core"
resolver = "2"
authors.workspace = true
edition.workspace = true
documentation.workspace = true
homepage.workspace = true
keywords.workspace = true
license.workspace = true
readme.workspace = true
repository.workspace = true
version.workspace = true

[features]
default = ["abciplus", "ferveo-tpke"]
mainnet = []
ferveo-tpke = [
  "ferveo",
  "tpke",
  "ark-ec",
  "rand_core",
  "rand",
]
wasm-runtime = [
  "rayon",
]
# secp256k1 key signing and verification, disabled in WASM build by default as 
# it bloats the build a lot
secp256k1-sign-verify = [
  "libsecp256k1/hmac",
]

abciplus = [
  "ibc",
  "ibc-proto",
  "tendermint",
  "tendermint-proto",
]

ibc-mocks = [
  "ibc/mocks",
  "ibc/std",
]

ethers-derive = [
  "ethbridge-structs/ethers-derive"
]

# for integration tests and test utilies
testing = [
  "rand",
  "rand_core",
  "proptest",
]

[dependencies]
namada_macros = {path = "../macros"}
ark-bls12-381.workspace = true
ark-ec = {version = "0.3", optional = true}
ark-serialize.workspace = true
arse-merkle-tree.workspace = true
bech32.workspace = true
borsh.workspace = true
chrono.workspace = true
data-encoding.workspace = true
derivative.workspace = true
ed25519-consensus.workspace = true
<<<<<<< HEAD
ethabi.worskpace = true
ethbridge-structs = { git = "https://github.com/heliaxdev/ethbridge-rs", tag = "v0.18.0" }
=======
>>>>>>> 714d81c6
eyre.workspace = true
ferveo = {optional = true, git = "https://github.com/anoma/ferveo", rev = "e5abd0acc938da90140351a65a26472eb495ce4d"}
ferveo-common = {git = "https://github.com/anoma/ferveo", rev = "e5abd0acc938da90140351a65a26472eb495ce4d"}
tpke = {package = "group-threshold-cryptography", optional = true, git = "https://github.com/anoma/ferveo", rev = "e5abd0acc938da90140351a65a26472eb495ce4d"}
# TODO using the same version of tendermint-rs as we do here.
ibc = { git = "https://github.com/heliaxdev/cosmos-ibc-rs.git", rev = "634f4ede136d045dd6f1ff8f4984dd0006aa15f0", default-features = false, features = ["serde"], optional = true}
ibc-proto = {git = "https://github.com/heliaxdev/ibc-proto-rs.git", rev = "bb16e17a4d9260d5f20516a8eda43fa52377fad2", default-features = false, optional = true}
ics23.workspace = true
impl-num-traits = "0.1.2"
index-set.workspace = true
itertools.workspace = true
libsecp256k1.workspace = true
num-traits.workspace = true
masp_primitives.workspace = true
num256.workspace = true
num-rational.workspace = true
num-traits.workspace = true
proptest = {version = "1.2.0", optional = true}
prost.workspace = true
prost-types.workspace = true
rand = {version = "0.8", optional = true}
rand_core = {version = "0.6", optional = true}
rayon = {version = "=1.5.3", optional = true}
serde.workspace = true
serde_json.workspace = true
sha2.workspace = true
tendermint = { git = "https://github.com/heliaxdev/tendermint-rs.git", rev = "b7d1e5afc6f2ccb3fd1545c2174bab1cc48d7fa7", optional = true}
tendermint-proto = { git = "https://github.com/heliaxdev/tendermint-rs.git", rev = "b7d1e5afc6f2ccb3fd1545c2174bab1cc48d7fa7", optional = true}
thiserror.workspace = true
tiny-keccak = {version = "2.0.2", features = ["keccak"]}
tracing.workspace = true
zeroize.workspace = true
uint = "0.9.5"

[dev-dependencies]
assert_matches.workspace = true
libsecp256k1 = {workspace = true, features = ["hmac"]}
pretty_assertions.workspace = true
proptest.workspace = true
rand.workspace = true
rand_core.workspace = true
test-log.workspace = true
tracing-subscriber.workspace = true
toml.workspace = true

[build-dependencies]
tonic-build.workspace = true<|MERGE_RESOLUTION|>--- conflicted
+++ resolved
@@ -66,11 +66,8 @@
 data-encoding.workspace = true
 derivative.workspace = true
 ed25519-consensus.workspace = true
-<<<<<<< HEAD
 ethabi.worskpace = true
 ethbridge-structs = { git = "https://github.com/heliaxdev/ethbridge-rs", tag = "v0.18.0" }
-=======
->>>>>>> 714d81c6
 eyre.workspace = true
 ferveo = {optional = true, git = "https://github.com/anoma/ferveo", rev = "e5abd0acc938da90140351a65a26472eb495ce4d"}
 ferveo-common = {git = "https://github.com/anoma/ferveo", rev = "e5abd0acc938da90140351a65a26472eb495ce4d"}
@@ -83,9 +80,9 @@
 index-set.workspace = true
 itertools.workspace = true
 libsecp256k1.workspace = true
-num-traits.workspace = true
 masp_primitives.workspace = true
 num256.workspace = true
+num-integer = "0.1.45"
 num-rational.workspace = true
 num-traits.workspace = true
 proptest = {version = "1.2.0", optional = true}
@@ -102,8 +99,8 @@
 thiserror.workspace = true
 tiny-keccak = {version = "2.0.2", features = ["keccak"]}
 tracing.workspace = true
+uint = "0.9.5"
 zeroize.workspace = true
-uint = "0.9.5"
 
 [dev-dependencies]
 assert_matches.workspace = true
@@ -113,8 +110,8 @@
 rand.workspace = true
 rand_core.workspace = true
 test-log.workspace = true
+toml = {version = "=0.5.9"}
 tracing-subscriber.workspace = true
-toml.workspace = true
 
 [build-dependencies]
 tonic-build.workspace = true