--- conflicted
+++ resolved
@@ -704,21 +704,13 @@
         let mut chain_ctx = ctx.take_chain_or_exit();
 
         // Generate spending key for Albert and Bertha
-<<<<<<< HEAD
-        ctx.wallet.gen_store_spending_key(
-=======
-        chain_ctx.wallet.gen_spending_key(
->>>>>>> 8dcfddc2
+        chain_ctx.wallet.gen_store_spending_key(
             ALBERT_SPENDING_KEY.to_string(),
             None,
             true,
             &mut OsRng,
         );
-<<<<<<< HEAD
-        ctx.wallet.gen_store_spending_key(
-=======
-        chain_ctx.wallet.gen_spending_key(
->>>>>>> 8dcfddc2
+        chain_ctx.wallet.gen_store_spending_key(
             BERTHA_SPENDING_KEY.to_string(),
             None,
             true,
