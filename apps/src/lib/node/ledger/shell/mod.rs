//! The ledger shell connects the ABCI++ interface with the Namada ledger app.
//!
//! Any changes applied before [`Shell::finalize_block`] might have to be
//! reverted, so any changes applied in the methods [`Shell::prepare_proposal`]
//! and [`Shell::process_proposal`] must be also reverted
//! (unless we can simply overwrite them in the next block).
//! More info in <https://github.com/anoma/namada/issues/362>.
mod block_space_alloc;
mod finalize_block;
mod governance;
mod init_chain;
mod prepare_proposal;
mod process_proposal;
pub(super) mod queries;
mod stats;
mod vote_extensions;

use std::collections::{BTreeSet, HashSet};
use std::convert::{TryFrom, TryInto};
use std::mem;
use std::path::{Path, PathBuf};
#[allow(unused_imports)]
use std::rc::Rc;

use borsh::{BorshDeserialize, BorshSerialize};
use namada::core::ledger::eth_bridge;
use namada::ledger::eth_bridge::{EthBridgeQueries, EthereumBridgeConfig};
use namada::ledger::events::log::EventLog;
use namada::ledger::events::Event;
use namada::ledger::gas::BlockGasMeter;
use namada::ledger::pos::namada_proof_of_stake::types::{
    ConsensusValidator, ValidatorSetUpdate,
};
use namada::ledger::protocol::ShellParams;
use namada::ledger::storage::write_log::WriteLog;
use namada::ledger::storage::{
    DBIter, Sha256Hasher, Storage, StorageHasher, TempWlStorage, WlStorage, DB,
};
<<<<<<< HEAD
use namada::ledger::storage_api::{self, StorageRead};
use namada::ledger::{pos, protocol, replay_protection};
use namada::proof_of_stake::{self, read_pos_params, slash};
use namada::proto::{self, Tx};
use namada::types::address::{masp, masp_tx_key, Address};
use namada::types::chain::ChainId;
use namada::types::ethereum_events::EthereumEvent;
use namada::types::internal::WrapperTxInQueue;
=======
use namada::ledger::storage_api::{self, StorageRead, StorageWrite};
use namada::ledger::{ibc, pos, protocol, replay_protection};
use namada::proof_of_stake::{self, process_slashes, read_pos_params, slash};
use namada::proto::{self, Section, Tx};
use namada::types::address::{masp, masp_tx_key, Address};
use namada::types::chain::ChainId;
use namada::types::internal::TxInQueue;
>>>>>>> 8cf11e1a
use namada::types::key::*;
use namada::types::storage::{BlockHeight, Key, TxIndex};
use namada::types::time::DateTimeUtc;
use namada::types::token::{self};
#[cfg(not(feature = "mainnet"))]
use namada::types::transaction::MIN_FEE;
use namada::types::transaction::{
    hash_tx, verify_decrypted_correctly, AffineCurve, DecryptedTx,
    EllipticCurve, PairingEngine, TxType,
};
use namada::types::{address, hash};
use namada::vm::wasm::{TxCache, VpCache};
use namada::vm::WasmCacheRwAccess;
use num_derive::{FromPrimitive, ToPrimitive};
use num_traits::{FromPrimitive, ToPrimitive};
use thiserror::Error;
use tokio::sync::mpsc::{Receiver, UnboundedSender};

use super::ethereum_oracle::{self as oracle, last_processed_block};
use crate::config;
use crate::config::{genesis, TendermintMode};
use crate::facade::tendermint_proto::abci::{
    Misbehavior as Evidence, MisbehaviorType as EvidenceType, ValidatorUpdate,
};
use crate::facade::tendermint_proto::crypto::public_key;
use crate::facade::tendermint_proto::google::protobuf::Timestamp;
use crate::facade::tower_abci::{request, response};
use crate::node::ledger::shims::abcipp_shim_types::shim;
use crate::node::ledger::shims::abcipp_shim_types::shim::response::TxResult;
use crate::node::ledger::{storage, tendermint_node};
#[cfg(feature = "dev")]
use crate::wallet;
#[allow(unused_imports)]
use crate::wallet::{ValidatorData, ValidatorKeys};

fn key_to_tendermint(
    pk: &common::PublicKey,
) -> std::result::Result<public_key::Sum, ParsePublicKeyError> {
    match pk {
        common::PublicKey::Ed25519(_) => ed25519::PublicKey::try_from_pk(pk)
            .map(|pk| public_key::Sum::Ed25519(pk.try_to_vec().unwrap())),
        common::PublicKey::Secp256k1(_) => {
            secp256k1::PublicKey::try_from_pk(pk)
                .map(|pk| public_key::Sum::Secp256k1(pk.try_to_vec().unwrap()))
        }
    }
}

#[derive(Error, Debug)]
pub enum Error {
    #[error("Error removing the DB data: {0}")]
    RemoveDB(std::io::Error),
    #[error("chain ID mismatch: {0}")]
    ChainId(String),
    #[error("Error decoding a transaction from bytes: {0}")]
    TxDecoding(proto::Error),
    #[error("Error trying to apply a transaction: {0}")]
    TxApply(protocol::Error),
    #[error("Gas limit exceeding while applying transactions in block")]
    GasOverflow,
    #[error("{0}")]
    Tendermint(tendermint_node::Error),
    #[error("{0}")]
    Ethereum(super::ethereum_oracle::Error),
    #[error("Server error: {0}")]
    TowerServer(String),
    #[error("{0}")]
    Broadcaster(tokio::sync::mpsc::error::TryRecvError),
    #[error("Error executing proposal {0}: {1}")]
    BadProposal(u64, String),
    #[error("Error reading wasm: {0}")]
    ReadingWasm(#[from] eyre::Error),
    #[error("Error loading wasm: {0}")]
    LoadingWasm(String),
    #[error("Error reading from or writing to storage: {0}")]
    StorageApi(#[from] storage_api::Error),
    #[error("Transaction replay attempt: {0}")]
    ReplayAttempt(String),
}

impl From<Error> for TxResult {
    fn from(err: Error) -> Self {
        TxResult {
            code: 1,
            info: err.to_string(),
        }
    }
}

/// The different error codes that the ledger may
/// send back to a client indicating the status
/// of their submitted tx
#[derive(Debug, Copy, Clone, FromPrimitive, ToPrimitive, PartialEq)]
pub enum ErrorCodes {
    Ok = 0,
    InvalidDecryptedChainId = 1,
    ExpiredDecryptedTx = 2,
    WasmRuntimeError = 3,
    InvalidTx = 4,
    InvalidSig = 5,
    InvalidOrder = 6,
    ExtraTxs = 7,
    Undecryptable = 8,
    AllocationError = 9,
    ReplayTx = 10,
    InvalidChainId = 11,
    ExpiredTx = 12,
    InvalidVoteExtension = 13,
}

impl ErrorCodes {
    /// Checks if the given [`ErrorCodes`] value is a protocol level error,
    /// that can be recovered from at the finalize block stage.
    pub const fn is_recoverable(&self) -> bool {
        use ErrorCodes::*;
        // NOTE: pattern match on all `ErrorCodes` variants, in order
        // to catch potential bugs when adding new codes
        match self {
            Ok
            | InvalidDecryptedChainId
            | ExpiredDecryptedTx
            | WasmRuntimeError => true,
            InvalidTx | InvalidSig | InvalidOrder | ExtraTxs
            | Undecryptable | AllocationError | ReplayTx | InvalidChainId
            | ExpiredTx | InvalidVoteExtension => false,
        }
    }
}

impl From<ErrorCodes> for u32 {
    fn from(code: ErrorCodes) -> u32 {
        code.to_u32().unwrap()
    }
}

impl From<ErrorCodes> for String {
    fn from(code: ErrorCodes) -> String {
        u32::from(code).to_string()
    }
}

pub type Result<T> = std::result::Result<T, Error>;

pub fn reset(config: config::Ledger) -> Result<()> {
    // simply nuke the DB files
    let db_path = &config.db_dir();
    match std::fs::remove_dir_all(db_path) {
        Err(e) if e.kind() == std::io::ErrorKind::NotFound => (),
        res => res.map_err(Error::RemoveDB)?,
    };
    // reset Tendermint state
    tendermint_node::reset(config.tendermint_dir())
        .map_err(Error::Tendermint)?;
    Ok(())
}

pub fn rollback(config: config::Ledger) -> Result<()> {
    // Rollback Tendermint state
    tracing::info!("Rollback Tendermint state");
    let tendermint_block_height =
        tendermint_node::rollback(config.tendermint_dir())
            .map_err(Error::Tendermint)?;

    // Rollback Namada state
    let db_path = config.shell.db_dir(&config.chain_id);
    let mut db = storage::PersistentDB::open(db_path, None);
    tracing::info!("Rollback Namada state");

    db.rollback(tendermint_block_height)
        .map_err(|e| Error::StorageApi(storage_api::Error::new(e)))
}

#[derive(Debug)]
#[allow(dead_code, clippy::large_enum_variant)]
pub(super) enum ShellMode {
    Validator {
        data: ValidatorData,
        broadcast_sender: UnboundedSender<Vec<u8>>,
        eth_oracle: Option<EthereumOracleChannels>,
    },
    Full,
    Seed,
}

/// A channel for pulling events from the Ethereum oracle
/// and queueing them up for inclusion in vote extensions
#[derive(Debug)]
pub(super) struct EthereumReceiver {
    channel: Receiver<EthereumEvent>,
    queue: BTreeSet<EthereumEvent>,
}

impl EthereumReceiver {
    /// Create a new [`EthereumReceiver`] from a channel connected
    /// to an Ethereum oracle
    pub fn new(channel: Receiver<EthereumEvent>) -> Self {
        Self {
            channel,
            queue: BTreeSet::new(),
        }
    }

    /// Pull messages from the channel and add to queue
    /// Since vote extensions require ordering of ethereum
    /// events, we do that here. We also de-duplicate events
    pub fn fill_queue(&mut self) {
        let mut new_events = 0;
        while let Ok(eth_event) = self.channel.try_recv() {
            if self.queue.insert(eth_event) {
                new_events += 1;
            };
        }
        if new_events > 0 {
            tracing::info!(n = new_events, "received Ethereum events");
        }
    }

    /// Get a copy of the queue
    pub fn get_events(&self) -> Vec<EthereumEvent> {
        self.queue.iter().cloned().collect()
    }

    /// Remove the given [`EthereumEvent`] from the queue, if present.
    ///
    /// **INVARIANT:** This method preserves the sorting and de-duplication
    /// of events in the queue.
    pub fn remove_event(&mut self, event: &EthereumEvent) {
        self.queue.remove(event);
    }
}

impl ShellMode {
    /// Get the validator address if ledger is in validator mode
    pub fn get_validator_address(&self) -> Option<&Address> {
        match &self {
            ShellMode::Validator { data, .. } => Some(&data.address),
            _ => None,
        }
    }

    /// Remove an Ethereum event from the internal queue
    pub fn dequeue_eth_event(&mut self, event: &EthereumEvent) {
        if let ShellMode::Validator {
            eth_oracle:
                Some(EthereumOracleChannels {
                    ethereum_receiver, ..
                }),
            ..
        } = self
        {
            ethereum_receiver.remove_event(event);
        }
    }

    /// Get the protocol keypair for this validator.
    pub fn get_protocol_key(&self) -> Option<&common::SecretKey> {
        match self {
            ShellMode::Validator {
                data:
                    ValidatorData {
                        keys:
                            ValidatorKeys {
                                protocol_keypair, ..
                            },
                        ..
                    },
                ..
            } => Some(protocol_keypair),
            _ => None,
        }
    }

    /// Get the Ethereum bridge keypair for this validator.
    #[cfg_attr(not(test), allow(dead_code))]
    pub fn get_eth_bridge_keypair(&self) -> Option<&common::SecretKey> {
        match self {
            ShellMode::Validator {
                data:
                    ValidatorData {
                        keys:
                            ValidatorKeys {
                                eth_bridge_keypair, ..
                            },
                        ..
                    },
                ..
            } => Some(eth_bridge_keypair),
            _ => None,
        }
    }

    /// If this node is a validator, broadcast a tx
    /// to the mempool using the broadcaster subprocess
    #[cfg_attr(feature = "abcipp", allow(dead_code))]
    pub fn broadcast(&self, data: Vec<u8>) {
        if let Self::Validator {
            broadcast_sender, ..
        } = self
        {
            broadcast_sender
                .send(data)
                .expect("The broadcaster should be running for a validator");
        }
    }
}

#[derive(Clone, Debug, Default)]
pub enum MempoolTxType {
    /// A transaction that has not been validated by this node before
    #[default]
    NewTransaction,
    /// A transaction that has been validated at some previous level that may
    /// need to be validated again
    RecheckTransaction,
}

#[derive(Debug)]
pub struct Shell<D = storage::PersistentDB, H = Sha256Hasher>
where
    D: DB + for<'iter> DBIter<'iter> + Sync + 'static,
    H: StorageHasher + Sync + 'static,
{
    /// The id of the current chain
    #[allow(dead_code)]
    chain_id: ChainId,
    /// The persistent storage with write log
    pub(super) wl_storage: WlStorage<D, H>,
    /// Gas meter for the current block
    gas_meter: BlockGasMeter,
    /// Byzantine validators given from ABCI++ `prepare_proposal` are stored in
    /// this field. They will be slashed when we finalize the block.
    byzantine_validators: Vec<Evidence>,
    /// Path to the base directory with DB data and configs
    #[allow(dead_code)]
    base_dir: PathBuf,
    /// Path to the WASM directory for files used in the genesis block.
    pub(super) wasm_dir: PathBuf,
    /// Information about the running shell instance
    #[allow(dead_code)]
    mode: ShellMode,
    /// VP WASM compilation cache
    pub(super) vp_wasm_cache: VpCache<WasmCacheRwAccess>,
    /// Tx WASM compilation cache
    pub(super) tx_wasm_cache: TxCache<WasmCacheRwAccess>,
    /// Taken from config `storage_read_past_height_limit`. When set, will
    /// limit the how many block heights in the past can the storage be
    /// queried for reading values.
    storage_read_past_height_limit: Option<u64>,
    /// Proposal execution tracking
    pub proposal_data: HashSet<u64>,
    /// Log of events emitted by `FinalizeBlock` ABCI calls.
    event_log: EventLog,
}

/// Channels for communicating with an Ethereum oracle.
#[derive(Debug)]
pub struct EthereumOracleChannels {
    ethereum_receiver: EthereumReceiver,
    control_sender: oracle::control::Sender,
    last_processed_block_receiver: last_processed_block::Receiver,
}

impl EthereumOracleChannels {
    pub fn new(
        events_receiver: Receiver<EthereumEvent>,
        control_sender: oracle::control::Sender,
        last_processed_block_receiver: last_processed_block::Receiver,
    ) -> Self {
        Self {
            ethereum_receiver: EthereumReceiver::new(events_receiver),
            control_sender,
            last_processed_block_receiver,
        }
    }
}

impl<D, H> Shell<D, H>
where
    D: DB + for<'iter> DBIter<'iter> + Sync + 'static,
    H: StorageHasher + Sync + 'static,
{
    /// Create a new shell from a path to a database and a chain id. Looks
    /// up the database with this data and tries to load the last state.
    #[allow(clippy::too_many_arguments)]
    pub fn new(
        config: config::Ledger,
        wasm_dir: PathBuf,
        broadcast_sender: UnboundedSender<Vec<u8>>,
        eth_oracle: Option<EthereumOracleChannels>,
        db_cache: Option<&D::Cache>,
        vp_wasm_compilation_cache: u64,
        tx_wasm_compilation_cache: u64,
        native_token: Address,
    ) -> Self {
        let chain_id = config.chain_id;
        let db_path = config.shell.db_dir(&chain_id);
        let base_dir = config.shell.base_dir;
        let mode = config.tendermint.tendermint_mode;
        let storage_read_past_height_limit =
            config.shell.storage_read_past_height_limit;
        if !Path::new(&base_dir).is_dir() {
            std::fs::create_dir(&base_dir)
                .expect("Creating directory for Namada should not fail");
        }
        // load last state from storage
        let mut storage = Storage::open(
            db_path,
            chain_id.clone(),
            native_token,
            db_cache,
            config.shell.storage_read_past_height_limit,
        );
        storage
            .load_last_state()
            .map_err(|e| {
                tracing::error!("Cannot load the last state from the DB {}", e);
            })
            .expect("PersistentStorage cannot be initialized");
        let vp_wasm_cache_dir =
            base_dir.join(chain_id.as_str()).join("vp_wasm_cache");
        let tx_wasm_cache_dir =
            base_dir.join(chain_id.as_str()).join("tx_wasm_cache");
        // load in keys and address from wallet if mode is set to `Validator`
        let mode = match mode {
            TendermintMode::Validator => {
                #[cfg(not(feature = "dev"))]
                {
                    let wallet_path = &base_dir.join(chain_id.as_str());
                    let genesis_path =
                        &base_dir.join(format!("{}.toml", chain_id.as_str()));
                    tracing::debug!(
                        "{}",
                        wallet_path.as_path().to_str().unwrap()
                    );
                    let wallet = crate::wallet::load_or_new_from_genesis(
                        wallet_path,
                        genesis::genesis_config::open_genesis_config(
                            genesis_path,
                        )
                        .unwrap(),
                    );
                    wallet
                        .into_validator_data()
                        .map(|data| ShellMode::Validator {
                            data: data.clone(),
                            broadcast_sender,
                            eth_oracle,
                        })
                        .expect(
                            "Validator data should have been stored in the \
                             wallet",
                        )
                }
                #[cfg(feature = "dev")]
                {
                    let (protocol_keypair, eth_bridge_keypair, dkg_keypair) =
                        wallet::defaults::validator_keys();
                    ShellMode::Validator {
                        data: wallet::ValidatorData {
                            address: wallet::defaults::validator_address(),
                            keys: wallet::ValidatorKeys {
                                protocol_keypair,
                                eth_bridge_keypair,
                                dkg_keypair: Some(dkg_keypair),
                            },
                        },
                        broadcast_sender,
                        eth_oracle,
                    }
                }
            }
            TendermintMode::Full => ShellMode::Full,
            TendermintMode::Seed => ShellMode::Seed,
        };

        let wl_storage = WlStorage {
            storage,
            write_log: WriteLog::default(),
        };
        let mut shell = Self {
            chain_id,
            wl_storage,
            gas_meter: BlockGasMeter::default(),
            byzantine_validators: vec![],
            base_dir,
            wasm_dir,
            mode,
            vp_wasm_cache: VpCache::new(
                vp_wasm_cache_dir,
                vp_wasm_compilation_cache as usize,
            ),
            tx_wasm_cache: TxCache::new(
                tx_wasm_cache_dir,
                tx_wasm_compilation_cache as usize,
            ),
            storage_read_past_height_limit,
            proposal_data: HashSet::new(),
            // TODO: config event log params
            event_log: EventLog::default(),
        };
        shell.update_eth_oracle();
        shell
    }

    /// Return a reference to the [`EventLog`].
    #[inline]
    pub fn event_log(&self) -> &EventLog {
        &self.event_log
    }

    /// Return a mutable reference to the [`EventLog`].
    #[inline]
    pub fn event_log_mut(&mut self) -> &mut EventLog {
        &mut self.event_log
    }

    /// Iterate over the wrapper txs in order
    #[allow(dead_code)]
    fn iter_tx_queue(&mut self) -> impl Iterator<Item = &TxInQueue> {
        self.wl_storage.storage.tx_queue.iter()
    }

    /// Load the Merkle root hash and the height of the last committed block, if
    /// any. This is returned when ABCI sends an `info` request.
    pub fn last_state(&mut self) -> response::Info {
        let mut response = response::Info::default();
        let result = self.wl_storage.storage.get_state();

        match result {
            Some((root, height)) => {
                tracing::info!(
                    "Last state root hash: {}, height: {}",
                    root,
                    height
                );
                response.last_block_app_hash = root.0.to_vec();
                response.last_block_height =
                    height.try_into().expect("Invalid block height");
            }
            None => {
                tracing::info!(
                    "No state could be found, chain is not initialized"
                );
            }
        };

        response
    }

    /// Takes the optional tendermint timestamp of the block: if it's Some than
    /// converts it to a [`DateTimeUtc`], otherwise retrieve from self the
    /// time of the last block committed
    pub fn get_block_timestamp(
        &self,
        tendermint_block_time: Option<Timestamp>,
    ) -> DateTimeUtc {
        if let Some(t) = tendermint_block_time {
            if let Ok(t) = t.try_into() {
                return t;
            }
        }
        // Default to last committed block time
        self.wl_storage
            .storage
            .get_last_block_timestamp()
            .expect("Failed to retrieve last block timestamp")
    }

    /// Read the value for a storage key dropping any error
    pub fn read_storage_key<T>(&self, key: &Key) -> Option<T>
    where
        T: Clone + BorshDeserialize,
    {
        let result = self.wl_storage.storage.read(key);

        match result {
            Ok((bytes, _gas)) => match bytes {
                Some(bytes) => match T::try_from_slice(&bytes) {
                    Ok(value) => Some(value),
                    Err(_) => None,
                },
                None => None,
            },
            Err(_) => None,
        }
    }

    /// Read the bytes for a storage key dropping any error
    pub fn read_storage_key_bytes(&self, key: &Key) -> Option<Vec<u8>> {
        let result = self.wl_storage.storage.read(key);

        match result {
            Ok((bytes, _gas)) => bytes,
            Err(_) => None,
        }
    }

    /// Apply PoS slashes from the evidence
    fn record_slashes_from_evidence(&mut self) {
        if !self.byzantine_validators.is_empty() {
            let byzantine_validators =
                mem::take(&mut self.byzantine_validators);
            // TODO: resolve this unwrap() better
            let pos_params = read_pos_params(&self.wl_storage).unwrap();
            let current_epoch = self.wl_storage.storage.block.epoch;
            for evidence in byzantine_validators {
                // dbg!(&evidence);
                tracing::info!("Processing evidence {evidence:?}.");
                let evidence_height = match u64::try_from(evidence.height) {
                    Ok(height) => height,
                    Err(err) => {
                        tracing::error!(
                            "Unexpected evidence block height {}",
                            err
                        );
                        continue;
                    }
                };
                let evidence_epoch = match self
                    .wl_storage
                    .storage
                    .block
                    .pred_epochs
                    .get_epoch(BlockHeight(evidence_height))
                {
                    Some(epoch) => epoch,
                    None => {
                        tracing::error!(
                            "Couldn't find epoch for evidence block height {}",
                            evidence_height
                        );
                        continue;
                    }
                };
                // Disregard evidences that should have already been processed
                // at this time
                if evidence_epoch + pos_params.slash_processing_epoch_offset()
                    - pos_params.cubic_slashing_window_length
                    <= current_epoch
                {
                    tracing::info!(
                        "Skipping outdated evidence from epoch \
                         {evidence_epoch}"
                    );
                    continue;
                }
                let slash_type = match EvidenceType::from_i32(evidence.r#type) {
                    Some(r#type) => match r#type {
                        EvidenceType::DuplicateVote => {
                            pos::types::SlashType::DuplicateVote
                        }
                        EvidenceType::LightClientAttack => {
                            pos::types::SlashType::LightClientAttack
                        }
                        EvidenceType::Unknown => {
                            tracing::error!(
                                "Unknown evidence: {:#?}",
                                evidence
                            );
                            continue;
                        }
                    },
                    None => {
                        tracing::error!(
                            "Unexpected evidence type {}",
                            evidence.r#type
                        );
                        continue;
                    }
                };
                let validator_raw_hash = match evidence.validator {
                    Some(validator) => tm_raw_hash_to_string(validator.address),
                    None => {
                        tracing::error!(
                            "Evidence without a validator {:#?}",
                            evidence
                        );
                        continue;
                    }
                };
                let validator =
                    match proof_of_stake::find_validator_by_raw_hash(
                        &self.wl_storage,
                        &validator_raw_hash,
                    )
                    .expect("Must be able to read storage")
                    {
                        Some(validator) => validator,
                        None => {
                            tracing::error!(
                                "Cannot find validator's address from raw \
                                 hash {}",
                                validator_raw_hash
                            );
                            continue;
                        }
                    };
                tracing::info!(
                    "Slashing {} for {} in epoch {}, block height {}",
                    validator,
                    slash_type,
                    evidence_epoch,
                    evidence_height
                );
                if let Err(err) = slash(
                    &mut self.wl_storage,
                    &pos_params,
                    current_epoch,
                    evidence_epoch,
                    evidence_height,
                    slash_type,
                    &validator,
                ) {
                    tracing::error!("Error in slashing: {}", err);
                }
            }
        }
    }

<<<<<<< HEAD
=======
    /// Process and apply slashes that have already been recorded for the
    /// current epoch
    fn process_slashes(&mut self) {
        let current_epoch = self.wl_storage.storage.block.epoch;
        if let Err(err) = process_slashes(&mut self.wl_storage, current_epoch) {
            tracing::error!(
                "Error while processing slashes queued for epoch {}: {}",
                current_epoch,
                err
            );
        }
    }

    /// INVARIANT: This method must be stateless.
    #[cfg(feature = "abcipp")]
    pub fn extend_vote(
        &self,
        _req: request::ExtendVote,
    ) -> response::ExtendVote {
        Default::default()
    }

    /// INVARIANT: This method must be stateless.
    #[cfg(feature = "abcipp")]
    pub fn verify_vote_extension(
        &self,
        _req: request::VerifyVoteExtension,
    ) -> response::VerifyVoteExtension {
        response::VerifyVoteExtension {
            status: VerifyStatus::Accept as i32,
        }
    }

>>>>>>> 8cf11e1a
    /// Commit a block. Persist the application state and return the Merkle root
    /// hash.
    pub fn commit(&mut self) -> response::Commit {
        let mut response = response::Commit::default();
        // commit block's data from write log and store the in DB
        self.wl_storage.commit_block().unwrap_or_else(|e| {
            tracing::error!(
                "Encountered a storage error while committing a block {:?}",
                e
            )
        });

        // NOTE: the oracle isn't started through governance votes, so we don't
        // check to see if we need to start it after epoch transitions

        let root = self.wl_storage.storage.merkle_root();
        tracing::info!(
            "Committed block hash: {}, height: {}",
            root,
            self.wl_storage.storage.last_height,
        );
        response.data = root.0.to_vec();

        if let ShellMode::Validator {
            eth_oracle: Some(eth_oracle),
            ..
        } = &self.mode
        {
            let last_processed_block = eth_oracle
                .last_processed_block_receiver
                .borrow()
                .as_ref()
                .cloned();
            match last_processed_block {
                Some(eth_height) => {
                    tracing::info!(
                        "Ethereum oracle's most recently processed Ethereum \
                         block is {}",
                        eth_height
                    );
                    self.wl_storage.storage.ethereum_height = Some(eth_height);
                }
                None => tracing::info!(
                    "Ethereum oracle has not yet fully processed any Ethereum \
                     blocks"
                ),
            }
        }

        #[cfg(not(feature = "abcipp"))]
        {
            use crate::node::ledger::shell::vote_extensions::iter_protocol_txs;

            if let ShellMode::Validator { .. } = &self.mode {
                let ext = self.craft_extension();

                let protocol_key = self
                    .mode
                    .get_protocol_key()
                    .expect("Validators should have protocol keys");

                let protocol_txs = iter_protocol_txs(ext).map(|protocol_tx| {
                    protocol_tx
                        .sign(protocol_key, self.chain_id.clone())
                        .to_bytes()
                });

                for tx in protocol_txs {
                    self.mode.broadcast(tx);
                }
            }
        }
        response
    }

<<<<<<< HEAD
    /// If a handle to an Ethereum oracle was provided to the [`Shell`], attempt
    /// to send it an updated configuration, using an initial configuration
    /// based on Ethereum bridge parameters in blockchain storage.
    ///
    /// This method must be safe to call even before ABCI `InitChain` has been
    /// called (i.e. when storage is empty), as we may want to do this check
    /// every time the shell starts up (including the first time ever at which
    /// time storage will be empty).
    fn update_eth_oracle(&mut self) {
        if let ShellMode::Validator {
            eth_oracle: Some(EthereumOracleChannels { control_sender, .. }),
            ..
        } = &mut self.mode
        {
            // We *always* expect a value describing the status of the Ethereum
            // bridge to be present under [`eth_bridge::storage::active_key`],
            // once a chain has been initialized. We need to explicitly check if
            // this key is present here because we may be starting up the shell
            // for the first time ever, in which case the chain hasn't been
            // initialized yet.
            let has_key = self
                .wl_storage
                .has_key(&eth_bridge::storage::active_key())
                .expect(
                    "We should always be able to check whether a key exists \
                     in storage or not",
                );
            if !has_key {
                tracing::info!(
                    "Not starting oracle yet as storage has not been \
                     initialized"
                );
                return;
            }
            if !self.wl_storage.ethbridge_queries().is_bridge_active() {
                tracing::info!(
                    "Not starting oracle as the Ethereum bridge is disabled"
                );
                return;
            }
            let Some(config) = EthereumBridgeConfig::read(&self.wl_storage) else {
                tracing::info!(
                    "Not starting oracle as the Ethereum bridge config couldn't be found in storage"
                );
                return;
            };
            let start_block = self
                .wl_storage
                .storage
                .ethereum_height
                .clone()
                .unwrap_or_else(|| {
                    self.wl_storage
                        .read(&eth_bridge::storage::eth_start_height_key())
                        .expect(
                            "Failed to read Ethereum start height from storage",
                        )
                        .expect(
                            "The Ethereum start height should be in storage",
                        )
                });
            tracing::info!(
                ?start_block,
                "Found Ethereum height from which the Ethereum oracle should \
                 start"
            );
            let config = namada::eth_bridge::oracle::config::Config {
                min_confirmations: config.min_confirmations.into(),
                bridge_contract: config.contracts.bridge.address,
                governance_contract: config.contracts.governance.address,
                start_block,
            };
            tracing::info!(
                ?config,
                "Starting the Ethereum oracle using values from block storage"
            );
            if let Err(error) = control_sender
                .try_send(oracle::control::Command::UpdateConfig(config))
            {
                match error {
                    tokio::sync::mpsc::error::TrySendError::Full(_) => {
                        panic!(
                            "The Ethereum oracle communication channel is \
                             full!"
                        )
                    }
                    tokio::sync::mpsc::error::TrySendError::Closed(_) => {
                        panic!(
                            "The Ethereum oracle can no longer be \
                             communicated with"
                        )
                    }
                }
            }
        }
=======
    /// Checks that neither the wrapper nor the inner transaction have already
    /// been applied. Requires a [`TempWlStorage`] to perform the check during
    /// block construction and validation
    pub fn replay_protection_checks(
        &self,
        wrapper: &Tx,
        tx_bytes: &[u8],
        temp_wl_storage: &mut TempWlStorage<D, H>,
    ) -> Result<()> {
        let inner_tx_hash =
            wrapper.clone().update_header(TxType::Raw).header_hash();
        let inner_hash_key = replay_protection::get_tx_hash_key(&inner_tx_hash);
        if temp_wl_storage
            .has_key(&inner_hash_key)
            .expect("Error while checking inner tx hash key in storage")
        {
            return Err(Error::ReplayAttempt(format!(
                "Inner transaction hash {} already in storage",
                &inner_tx_hash,
            )));
        }

        // Write inner hash to WAL
        temp_wl_storage
            .write(&inner_hash_key, ())
            .expect("Couldn't write inner transaction hash to write log");

        let tx =
            Tx::try_from(tx_bytes).expect("Deserialization shouldn't fail");
        let wrapper_hash = tx.header_hash();
        let wrapper_hash_key =
            replay_protection::get_tx_hash_key(&wrapper_hash);
        if temp_wl_storage
            .has_key(&wrapper_hash_key)
            .expect("Error while checking wrapper tx hash key in storage")
        {
            return Err(Error::ReplayAttempt(format!(
                "Wrapper transaction hash {} already in storage",
                wrapper_hash
            )));
        }

        // Write wrapper hash to WAL
        temp_wl_storage
            .write(&wrapper_hash_key, ())
            .expect("Couldn't write wrapper tx hash to write log");

        Ok(())
>>>>>>> 8cf11e1a
    }

    /// Validate a transaction request. On success, the transaction will
    /// included in the mempool and propagated to peers, otherwise it will be
    /// rejected.
    pub fn mempool_validate(
        &self,
        tx_bytes: &[u8],
        r#_type: MempoolTxType,
    ) -> response::CheckTx {
        use namada::types::transaction::protocol::ProtocolTx;
        #[cfg(not(feature = "abcipp"))]
        use namada::types::transaction::protocol::ProtocolTxType;

        let mut response = response::CheckTx::default();

        const VALID_MSG: &str = "Mempool validation passed";
        const INVALID_MSG: &str = "Mempool validation failed";

        // Tx format check
        let tx = match Tx::try_from(tx_bytes).map_err(Error::TxDecoding) {
            Ok(t) => t,
            Err(msg) => {
                response.code = ErrorCodes::InvalidTx.into();
                response.log = format!("{INVALID_MSG}: {msg}");
                return response;
            }
        };

        // Tx chain id
        if tx.header.chain_id != self.chain_id {
            response.code = ErrorCodes::InvalidChainId.into();
            response.log = format!(
<<<<<<< HEAD
                "{INVALID_MSG}: Tx carries a wrong chain id: expected {}, \
                 found {}",
                self.chain_id, tx.chain_id
=======
                "Tx carries a wrong chain id: expected {}, found {}",
                self.chain_id, tx.header.chain_id
>>>>>>> 8cf11e1a
            );
            return response;
        }

        // Tx expiration
        if let Some(exp) = tx.header.expiration {
            let last_block_timestamp = self.get_block_timestamp(None);

            if last_block_timestamp > exp {
                response.code = ErrorCodes::ExpiredTx.into();
                response.log = format!(
                    "{INVALID_MSG}: Tx expired at {exp:#?}, last committed \
                     block time: {last_block_timestamp:#?}",
                );
                return response;
            }
        }

        // Tx signature check
        let tx_type = match tx.validate_header() {
            Ok(()) => tx.header(),
            Err(msg) => {
                response.code = ErrorCodes::InvalidSig.into();
                response.log = format!("{INVALID_MSG}: {msg}");
                return response;
            }
        };

<<<<<<< HEAD
        match tx_type {
            #[cfg(not(feature = "abcipp"))]
            TxType::Protocol(ProtocolTx {
                tx: ProtocolTxType::EthEventsVext(ext),
                ..
            }) => {
                if let Err(err) = self.validate_eth_events_vext_and_get_it_back(
                    ext,
                    self.wl_storage.storage.last_height,
                ) {
                    response.code = ErrorCodes::InvalidVoteExtension.into();
                    response.log = format!(
                        "{INVALID_MSG}: Invalid Ethereum events vote \
                         extension: {err}",
                    );
                } else {
                    response.log = String::from(VALID_MSG);
                }
            }
            #[cfg(not(feature = "abcipp"))]
            TxType::Protocol(ProtocolTx {
                tx: ProtocolTxType::BridgePoolVext(ext),
                ..
            }) => {
                if let Err(err) = self.validate_bp_roots_vext_and_get_it_back(
                    ext,
                    self.wl_storage.storage.last_height,
                ) {
                    response.code = ErrorCodes::InvalidVoteExtension.into();
                    response.log = format!(
                        "{INVALID_MSG}: Invalid Brige pool roots vote \
                         extension: {err}",
                    );
                } else {
                    response.log = String::from(VALID_MSG);
                }
            }
            #[cfg(not(feature = "abcipp"))]
            TxType::Protocol(ProtocolTx {
                tx: ProtocolTxType::ValSetUpdateVext(ext),
                ..
            }) => {
                if let Err(err) = self.validate_valset_upd_vext_and_get_it_back(
                    ext,
                    // n.b. only accept validator set updates
                    // issued at the last committed epoch
                    // (signing off on the validators of the
                    // next epoch). at the second height
                    // within an epoch, the new epoch is
                    // committed to storage, so `last_epoch`
                    // reflects the current value of the
                    // epoch.
                    self.wl_storage.storage.last_epoch,
                ) {
                    response.code = ErrorCodes::InvalidVoteExtension.into();
                    response.log = format!(
                        "{INVALID_MSG}: Invalid validator set update vote \
                         extension: {err}",
                    );
                } else {
                    response.log = String::from(VALID_MSG);
                    // validator set update votes should be decided
                    // as soon as possible
                    response.priority = i64::MAX;
                }
            }
            TxType::Protocol(ProtocolTx { .. }) => {
                response.code = ErrorCodes::InvalidTx.into();
                response.log = format!(
                    "{INVALID_MSG}: The given protocol tx cannot be added to \
                     the mempool"
=======
        // Tx type check
        if let TxType::Wrapper(wrapper) = tx_type.tx_type {
            // Replay protection check
            let mut inner_tx = tx;
            inner_tx.update_header(TxType::Raw);
            let inner_tx_hash = &inner_tx.header_hash();
            let inner_hash_key =
                replay_protection::get_tx_hash_key(inner_tx_hash);
            if self
                .wl_storage
                .storage
                .has_key(&inner_hash_key)
                .expect("Error while checking inner tx hash key in storage")
                .0
            {
                response.code = ErrorCodes::ReplayTx.into();
                response.log = format!(
                    "Inner transaction hash {} already in storage, replay \
                     attempt",
                    inner_tx_hash
>>>>>>> 8cf11e1a
                );
            }
            TxType::Wrapper(wrapper) => {
                // Replay protection check
                let inner_hash_key =
                    replay_protection::get_tx_hash_key(&wrapper.tx_hash);
                if self
                    .wl_storage
                    .storage
                    .has_key(&inner_hash_key)
                    .expect("Error while checking inner tx hash key in storage")
                    .0
                {
                    response.code = ErrorCodes::ReplayTx.into();
                    response.log = format!(
                        "{INVALID_MSG}: Inner transaction hash {} already in \
                         storage, replay attempt",
                        wrapper.tx_hash
                    );
                    return response;
                }

<<<<<<< HEAD
                let tx = Tx::try_from(tx_bytes)
                    .expect("Deserialization shouldn't fail");
                let wrapper_hash = hash::Hash(tx.unsigned_hash());
                let wrapper_hash_key =
                    replay_protection::get_tx_hash_key(&wrapper_hash);
                if self
                    .wl_storage
                    .storage
                    .has_key(&wrapper_hash_key)
                    .expect(
                        "Error while checking wrapper tx hash key in storage",
                    )
                    .0
                {
                    response.code = ErrorCodes::ReplayTx.into();
                    response.log = format!(
                        "{INVALID_MSG}: Wrapper transaction hash {} already \
                         in storage, replay attempt",
                        wrapper_hash
                    );
                    return response;
                }

                // Check balance for fee
                let fee_payer = if wrapper.pk != masp_tx_key().ref_to() {
                    wrapper.fee_payer()
                } else {
                    masp()
                };
                // check that the fee payer has sufficient balance
                let balance = self.get_balance(&wrapper.fee.token, &fee_payer);

                // In testnets with a faucet, tx is allowed to skip fees if
                // it includes a valid PoW
                #[cfg(not(feature = "mainnet"))]
                let has_valid_pow = self.has_valid_pow_solution(&wrapper);
                #[cfg(feature = "mainnet")]
                let has_valid_pow = false;

                if !has_valid_pow && self.get_wrapper_tx_fees() > balance {
                    response.code = ErrorCodes::InvalidTx.into();
                    response.log = format!(
                        "{INVALID_MSG}: The given address does not have a \
                         sufficient balance to pay fee",
                    );
                    return response;
                }
            }
            TxType::Raw(_) => {
                response.code = ErrorCodes::InvalidTx.into();
=======
            let tx =
                Tx::try_from(tx_bytes).expect("Deserialization shouldn't fail");
            let wrapper_hash = hash::Hash(tx.header_hash().0);
            let wrapper_hash_key =
                replay_protection::get_tx_hash_key(&wrapper_hash);
            if self
                .wl_storage
                .storage
                .has_key(&wrapper_hash_key)
                .expect("Error while checking wrapper tx hash key in storage")
                .0
            {
                response.code = ErrorCodes::ReplayTx.into();
>>>>>>> 8cf11e1a
                response.log = format!(
                    "{INVALID_MSG}: Raw transactions cannot be accepted into \
                     the mempool"
                );
            }
            TxType::Decrypted(_) => {
                response.code = ErrorCodes::InvalidTx.into();
                response.log = format!(
                    "{INVALID_MSG}: Decrypted txs cannot be sent by clients"
                );
            }
        }

<<<<<<< HEAD
        if response.code == u32::from(ErrorCodes::Ok) {
            response.log = VALID_MSG.into();
=======
        response.log = "Mempool validation passed".to_string();

        response
    }

    #[allow(dead_code)]
    /// Simulate validation and application of a transaction.
    fn dry_run_tx(&self, tx_bytes: &[u8]) -> response::Query {
        let mut response = response::Query::default();
        let mut gas_meter = BlockGasMeter::default();
        let mut write_log = WriteLog::default();
        let mut vp_wasm_cache = self.vp_wasm_cache.read_only();
        let mut tx_wasm_cache = self.tx_wasm_cache.read_only();
        match Tx::try_from(tx_bytes) {
            Ok(tx) => {
                match protocol::apply_tx(
                    tx,
                    tx_bytes.len(),
                    TxIndex::default(),
                    &mut gas_meter,
                    &mut write_log,
                    &self.wl_storage.storage,
                    &mut vp_wasm_cache,
                    &mut tx_wasm_cache,
                )
                .map_err(Error::TxApply)
                {
                    Ok(result) => response.info = result.to_string(),
                    Err(error) => {
                        response.code = 1;
                        response.log = format!("{}", error);
                    }
                }
                response
            }
            Err(err) => {
                response.code = 1;
                response.log = format!("{}", Error::TxDecoding(err));
                response
            }
>>>>>>> 8cf11e1a
        }
        response
    }

    /// Lookup a validator's keypair for their established account from their
    /// wallet. If the node is not validator, this function returns None
    #[allow(dead_code)]
    fn get_account_keypair(&self) -> Option<common::SecretKey> {
        let wallet_path = &self.base_dir.join(self.chain_id.as_str());
        let genesis_path = &self
            .base_dir
            .join(format!("{}.toml", self.chain_id.as_str()));
        let mut wallet = crate::wallet::load_or_new_from_genesis(
            wallet_path,
            genesis::genesis_config::open_genesis_config(genesis_path).unwrap(),
        );
        self.mode.get_validator_address().map(|addr| {
            let sk: common::SecretKey = self
                .wl_storage
                .read(&pk_key(addr))
                .expect(
                    "A validator should have a public key associated with \
                     it's established account",
                )
                .expect(
                    "A validator should have a public key associated with \
                     it's established account",
                );
            let pk = sk.ref_to();
            wallet.find_key_by_pk(&pk, None).expect(
                "A validator's established keypair should be stored in its \
                 wallet",
            )
        })
    }

    #[cfg(not(feature = "mainnet"))]
    /// Check if the tx has a valid PoW solution. Unlike
    /// `apply_pow_solution_if_valid`, this won't invalidate the solution.
    fn has_valid_pow_solution(
        &self,
        tx: &namada::types::transaction::WrapperTx,
    ) -> bool {
        if let Some(solution) = &tx.pow_solution {
            if let Some(faucet_address) =
                namada::ledger::parameters::read_faucet_account_parameter(
                    &self.wl_storage,
                )
                .expect("Must be able to read faucet account parameter")
            {
                let source = Address::from(&tx.pk);
                return solution
                    .validate(&self.wl_storage, &faucet_address, source)
                    .expect("Must be able to validate PoW solutions");
            }
        }
        false
    }

    #[cfg(not(feature = "mainnet"))]
    /// Get fixed amount of fees for wrapper tx
    fn get_wrapper_tx_fees(&self) -> token::Amount {
        let fees = namada::ledger::parameters::read_wrapper_tx_fees_parameter(
            &self.wl_storage,
        )
        .expect("Must be able to read wrapper tx fees parameter");
        fees.unwrap_or(token::Amount::whole(MIN_FEE))
    }

    #[cfg(not(feature = "mainnet"))]
    /// Check if the tx has a valid PoW solution and if so invalidate it to
    /// prevent replay.
    fn invalidate_pow_solution_if_valid(
        &mut self,
        tx: &namada::types::transaction::WrapperTx,
    ) -> bool {
        if let Some(solution) = &tx.pow_solution {
            if let Some(faucet_address) =
                namada::ledger::parameters::read_faucet_account_parameter(
                    &self.wl_storage,
                )
                .expect("Must be able to read faucet account parameter")
            {
                let source = Address::from(&tx.pk);
                return solution
                    .invalidate_if_valid(
                        &mut self.wl_storage,
                        &faucet_address,
                        &source,
                    )
                    .expect("Must be able to validate PoW solutions");
            }
        }
        false
    }
}

impl<'a, D, H> From<&'a mut Shell<D, H>>
    for ShellParams<'a, D, H, namada::vm::WasmCacheRwAccess>
where
    D: 'static + DB + for<'iter> DBIter<'iter> + Sync,
    H: 'static + StorageHasher + Sync,
{
    fn from(shell: &'a mut Shell<D, H>) -> Self {
        ShellParams::Mutating {
            block_gas_meter: &mut shell.gas_meter,
            wl_storage: &mut shell.wl_storage,
            vp_wasm_cache: &mut shell.vp_wasm_cache,
            tx_wasm_cache: &mut shell.tx_wasm_cache,
        }
    }
}

/// Helper functions and types for writing unit tests
/// for the shell
#[cfg(test)]
mod test_utils {
    use std::ops::{Deref, DerefMut};
    use std::path::PathBuf;

    use namada::core::ledger::storage::EPOCH_SWITCH_BLOCKS_DELAY;
    use namada::ledger::storage::mockdb::MockDB;
    use namada::ledger::storage::{update_allowed_conversions, Sha256Hasher};
<<<<<<< HEAD
    use namada::ledger::storage_api::StorageWrite;
    use namada::proto::{SignedTxData, Tx};
    use namada::types::address;
=======
    use namada::proto::{Code, Data};
>>>>>>> 8cf11e1a
    use namada::types::chain::ChainId;
    use namada::types::ethereum_events::Uint;
    use namada::types::hash::Hash;
    use namada::types::keccak::KeccakHash;
    use namada::types::key::*;
    use namada::types::storage::{BlockHash, Epoch, Header};
    use namada::types::time::DateTimeUtc;
    use namada::types::transaction::protocol::ProtocolTxType;
    use namada::types::transaction::{Fee, TxType, WrapperTx};
    use namada::types::vote_extensions::ethereum_events;
    use tempfile::tempdir;
    use tokio::sync::mpsc::{Sender, UnboundedReceiver};

    use super::*;
    use crate::config::ethereum_bridge::ledger::ORACLE_CHANNEL_BUFFER_SIZE;
    use crate::facade::tendermint_proto::abci::{
        RequestInitChain, RequestProcessProposal,
    };
    use crate::facade::tendermint_proto::google::protobuf::Timestamp;
    use crate::node::ledger::shims::abcipp_shim_types::shim::request::{
        FinalizeBlock, ProcessedTx,
    };
    use crate::node::ledger::shims::abcipp_shim_types::shim::TxBytes;
    use crate::node::ledger::storage::{PersistentDB, PersistentStorageHasher};

    #[derive(Error, Debug)]
    pub enum TestError {
        #[error("Proposal rejected with tx results: {0:?}")]
        #[allow(dead_code)]
        RejectProposal(Vec<ProcessedTx>),
    }

    /// Gets the absolute path to root directory
    pub fn top_level_directory() -> PathBuf {
        let mut current_path = std::env::current_dir()
            .expect("Current directory should exist")
            .canonicalize()
            .expect("Current directory should exist");
        while current_path.file_name().unwrap() != "apps" {
            current_path.pop();
        }
        current_path.pop();
        current_path
    }

    /// Generate a random public/private keypair
    #[inline]
    pub(super) fn gen_keypair() -> common::SecretKey {
        gen_ed25519_keypair()
    }

    /// Generate a random ed25519 public/private keypair
    pub(super) fn gen_ed25519_keypair() -> common::SecretKey {
        use rand::prelude::ThreadRng;
        use rand::thread_rng;

        let mut rng: ThreadRng = thread_rng();
        ed25519::SigScheme::generate(&mut rng).try_to_sk().unwrap()
    }

    /// Generate a random secp256k1 public/private keypair
    pub(super) fn gen_secp256k1_keypair() -> common::SecretKey {
        use rand::prelude::ThreadRng;
        use rand::thread_rng;

        let mut rng: ThreadRng = thread_rng();
        secp256k1::SigScheme::generate(&mut rng)
            .try_to_sk()
            .unwrap()
    }

    /// Invalidate a valid signature `sig`.
    pub(super) fn invalidate_signature(
        sig: common::Signature,
    ) -> common::Signature {
        match sig {
            common::Signature::Ed25519(ed25519::Signature(ref sig)) => {
                let mut sig_bytes = sig.to_bytes();
                sig_bytes[0] = sig_bytes[0].wrapping_add(1);
                common::Signature::Ed25519(ed25519::Signature(sig_bytes.into()))
            }
            common::Signature::Secp256k1(secp256k1::Signature(
                ref sig,
                ref recovery_id,
            )) => {
                let mut sig_bytes = sig.serialize();
                let recovery_id_bytes = recovery_id.serialize();
                sig_bytes[0] = sig_bytes[0].wrapping_add(1);
                let bytes: [u8; 65] =
                    [sig_bytes.as_slice(), [recovery_id_bytes].as_slice()]
                        .concat()
                        .try_into()
                        .unwrap();
                common::Signature::Secp256k1((&bytes).try_into().unwrap())
            }
        }
    }

    /// Get the default bridge pool vext bytes to be signed.
    pub fn get_bp_bytes_to_sign() -> KeccakHash {
        use namada::types::keccak::{Hasher, Keccak};

        let root = [0; 32];
        let nonce = Uint::from(0).to_bytes();

        let mut output = [0u8; 32];
        let mut hasher = Keccak::v256();
        hasher.update(&root);
        hasher.update(&nonce);
        hasher.finalize(&mut output);

        KeccakHash(output)
    }

    /// Extract an [`ethereum_events::SignedVext`], from a set of
    /// serialized [`TxBytes`].
    #[allow(dead_code)]
    pub fn extract_eth_events_vext(
        tx_bytes: TxBytes,
    ) -> ethereum_events::SignedVext {
        let got = Tx::try_from(&tx_bytes[..]).unwrap();
        let got_signed_tx =
            SignedTxData::try_from_slice(&got.data.unwrap()[..]).unwrap();
        let protocol_tx =
            TxType::try_from_slice(&got_signed_tx.data.unwrap()[..]).unwrap();
        let protocol_tx = match protocol_tx {
            TxType::Protocol(protocol_tx) => protocol_tx.tx,
            _ => panic!("Test failed"),
        };
        match protocol_tx {
            ProtocolTxType::EthEventsVext(ext) => ext,
            _ => panic!("Test failed"),
        }
    }

    /// A wrapper around the shell that implements
    /// Drop so as to clean up the files that it
    /// generates. Also allows illegal state
    /// modifications for testing purposes
    pub(super) struct TestShell {
        pub shell: Shell<MockDB, Sha256Hasher>,
    }

    impl Deref for TestShell {
        type Target = Shell<MockDB, Sha256Hasher>;

        fn deref(&self) -> &Self::Target {
            &self.shell
        }
    }

    impl DerefMut for TestShell {
        fn deref_mut(&mut self) -> &mut Self::Target {
            &mut self.shell
        }
    }

    #[derive(Clone)]
    /// Helper for testing process proposal which has very different
    /// input types depending on whether the ABCI++ feature is on or not.
    pub struct ProcessProposal {
        pub txs: Vec<Vec<u8>>,
    }

    impl TestShell {
        /// Returns a new shell with
        ///    - A broadcast receiver, which will receive any protocol txs sent
        ///      by the shell.
        ///    - A sender that can send Ethereum events into the ledger, mocking
        ///      the Ethereum fullnode process
        ///    - A receiver for control commands sent by the shell to the
        ///      Ethereum oracle
        pub fn new_at_height<H: Into<BlockHeight>>(
            height: H,
        ) -> (
            Self,
            UnboundedReceiver<Vec<u8>>,
            Sender<EthereumEvent>,
            Receiver<oracle::control::Command>,
        ) {
            let (sender, receiver) = tokio::sync::mpsc::unbounded_channel();
            let (eth_sender, eth_receiver) =
                tokio::sync::mpsc::channel(ORACLE_CHANNEL_BUFFER_SIZE);
            let (_, last_processed_block_receiver) =
                last_processed_block::channel();
            let (control_sender, control_receiver) = oracle::control::channel();
            let eth_oracle = EthereumOracleChannels::new(
                eth_receiver,
                control_sender,
                last_processed_block_receiver,
            );
            let base_dir = tempdir().unwrap().as_ref().canonicalize().unwrap();
            let vp_wasm_compilation_cache = 50 * 1024 * 1024; // 50 kiB
            let tx_wasm_compilation_cache = 50 * 1024 * 1024; // 50 kiB
            let mut shell = Shell::<MockDB, Sha256Hasher>::new(
                config::Ledger::new(
                    base_dir,
                    Default::default(),
                    TendermintMode::Validator,
                ),
                top_level_directory().join("wasm"),
                sender,
                Some(eth_oracle),
                None,
                vp_wasm_compilation_cache,
                tx_wasm_compilation_cache,
                address::nam(),
            );
            shell.wl_storage.storage.block.height = height.into();
            (Self { shell }, receiver, eth_sender, control_receiver)
        }

        /// Same as [`TestShell::new_at_height`], but returns a shell at block
        /// height 0.
        #[inline]
        #[allow(dead_code)]
        pub fn new() -> (
            Self,
            UnboundedReceiver<Vec<u8>>,
            Sender<EthereumEvent>,
            Receiver<oracle::control::Command>,
        ) {
            Self::new_at_height(BlockHeight(1))
        }

        /// Forward a InitChain request and expect a success
        pub fn init_chain(
            &mut self,
            req: RequestInitChain,
            #[cfg(feature = "dev")] num_validators: u64,
        ) {
            self.shell
                .init_chain(req, num_validators)
                .expect("Test shell failed to initialize");
        }

        /// Forward a ProcessProposal request and extract the relevant
        /// response data to return
        pub fn process_proposal(
            &mut self,
            req: ProcessProposal,
        ) -> std::result::Result<Vec<ProcessedTx>, TestError> {
            let resp = self.shell.process_proposal(RequestProcessProposal {
                txs: req.txs.clone(),
                ..Default::default()
            });
            let results = resp
                .tx_results
                .into_iter()
                .zip(req.txs.into_iter())
                .map(|(res, tx_bytes)| ProcessedTx {
                    result: res,
                    tx: tx_bytes,
                })
                .collect();
            if resp.status != 1 {
                Err(TestError::RejectProposal(results))
            } else {
                Ok(results)
            }
        }

        /// Forward a FinalizeBlock request return a vector of
        /// the events created for each transaction
        pub fn finalize_block(
            &mut self,
            req: FinalizeBlock,
        ) -> Result<Vec<Event>> {
            match self.shell.finalize_block(req) {
                Ok(resp) => Ok(resp.events),
                Err(err) => Err(err),
            }
        }

        /// Add a wrapper tx to the queue of txs to be decrypted
        /// in the current block proposal
        #[cfg(test)]
        pub fn enqueue_tx(&mut self, tx: Tx) {
            self.shell.wl_storage.storage.tx_queue.push(TxInQueue {
                tx,
                #[cfg(not(feature = "mainnet"))]
                has_valid_pow: false,
            });
        }

        /// Start a counter for the next epoch in `num_blocks`.
        pub fn start_new_epoch_in(&mut self, num_blocks: u64) {
            self.wl_storage.storage.next_epoch_min_start_height =
                self.wl_storage.storage.last_height + num_blocks;
            self.wl_storage.storage.next_epoch_min_start_time =
                DateTimeUtc::now();
        }

        /// Simultaneously call the `FinalizeBlock` and
        /// `Commit` handlers.
        pub fn finalize_and_commit(&mut self) {
            let mut req = FinalizeBlock::default();
            req.header.time = DateTimeUtc::now();
            self.finalize_block(req).expect("Test failed");
            self.commit();
        }

        /// Immediately change to the next epoch.
        pub fn start_new_epoch(&mut self) -> Epoch {
            self.start_new_epoch_in(1);

            self.wl_storage.storage.last_height =
                self.wl_storage.storage.next_epoch_min_start_height;
            self.finalize_and_commit();

            for _i in 0..EPOCH_SWITCH_BLOCKS_DELAY {
                self.finalize_and_commit();
            }
            self.wl_storage.storage.get_current_epoch().0
        }
    }

    /// Get the only validator's voting power.
    #[inline]
    #[cfg(not(feature = "abcipp"))]
    #[allow(dead_code)]
    pub fn get_validator_bonded_stake() -> namada::types::token::Amount {
        200_000_000_000.into()
    }

    /// Config parameters to set up a test shell.
    pub struct SetupCfg<H> {
        /// The last comitted block height.
        pub last_height: H,
        /// The number of validators to configure
        // in `InitChain`.
        pub num_validators: u64,
    }

    impl<H: Default> Default for SetupCfg<H> {
        fn default() -> Self {
            Self {
                last_height: H::default(),
                num_validators: 1,
            }
        }
    }

    /// Start a new test shell and initialize it. Returns the shell paired with
    /// a broadcast receiver, which will receives any protocol txs sent by the
    /// shell.
    pub(super) fn setup_with_cfg<H: Into<BlockHeight>>(
        SetupCfg {
            last_height,
            num_validators,
        }: SetupCfg<H>,
    ) -> (
        TestShell,
        UnboundedReceiver<Vec<u8>>,
        Sender<EthereumEvent>,
        Receiver<oracle::control::Command>,
    ) {
        let (mut test, receiver, eth_receiver, control_receiver) =
            TestShell::new_at_height(last_height);
        test.init_chain(
            RequestInitChain {
                time: Some(Timestamp {
                    seconds: 0,
                    nanos: 0,
                }),
                chain_id: ChainId::default().to_string(),
                ..Default::default()
            },
            num_validators,
        );
        test.wl_storage.commit_block().expect("Test failed");
        (test, receiver, eth_receiver, control_receiver)
    }

    /// Same as [`setup_at_height`], but returns a shell at the given block
    /// height, with a single validator.
    #[inline]
    pub(super) fn setup_at_height<H: Into<BlockHeight>>(
        last_height: H,
    ) -> (
        TestShell,
        UnboundedReceiver<Vec<u8>>,
        Sender<EthereumEvent>,
        Receiver<oracle::control::Command>,
    ) {
        let last_height = last_height.into();
        setup_with_cfg(SetupCfg {
            last_height,
            ..Default::default()
        })
    }

    /// Same as [`setup_with_cfg`], but returns a shell at block height 0,
    /// with a single validator.
    #[inline]
    pub(super) fn setup() -> (
        TestShell,
        UnboundedReceiver<Vec<u8>>,
        Sender<EthereumEvent>,
        Receiver<oracle::control::Command>,
    ) {
        setup_with_cfg(SetupCfg::<u64>::default())
    }

    /// This is just to be used in testing. It is not
    /// a meaningful default.
    impl Default for FinalizeBlock {
        fn default() -> Self {
            FinalizeBlock {
                hash: BlockHash([0u8; 32]),
                header: Header {
                    hash: Hash([0; 32]),
                    time: DateTimeUtc::now(),
                    next_validators_hash: Hash([0; 32]),
                },
                byzantine_validators: vec![],
                txs: vec![],
                proposer_address: vec![],
                votes: vec![],
            }
        }
    }

    /// Set the Ethereum bridge to be inactive
    pub(super) fn deactivate_bridge(shell: &mut TestShell) {
        use namada::eth_bridge::storage::active_key;
        use namada::eth_bridge::storage::eth_bridge_queries::EthBridgeStatus;
        shell
            .wl_storage
            .write_bytes(
                &active_key(),
                EthBridgeStatus::Disabled.try_to_vec().expect("Test failed"),
            )
            .expect("Test failed");
    }

    /// We test that on shell shutdown, the tx queue gets persisted in a DB, and
    /// on startup it is read successfully
    #[test]
    fn test_tx_queue_persistence() {
        let base_dir = tempdir().unwrap().as_ref().canonicalize().unwrap();
        // we have to use RocksDB for this test
        let (sender, _) = tokio::sync::mpsc::unbounded_channel();
        let (_, eth_receiver) =
            tokio::sync::mpsc::channel(ORACLE_CHANNEL_BUFFER_SIZE);
        let (control_sender, _) = oracle::control::channel();
        let (_, last_processed_block_receiver) =
            last_processed_block::channel();
        let eth_oracle = EthereumOracleChannels::new(
            eth_receiver,
            control_sender,
            last_processed_block_receiver,
        );
        let vp_wasm_compilation_cache = 50 * 1024 * 1024; // 50 kiB
        let tx_wasm_compilation_cache = 50 * 1024 * 1024; // 50 kiB
        let native_token = address::nam();
        let mut shell = Shell::<PersistentDB, PersistentStorageHasher>::new(
            config::Ledger::new(
                base_dir.clone(),
                Default::default(),
                TendermintMode::Validator,
            ),
            top_level_directory().join("wasm"),
            sender.clone(),
            Some(eth_oracle),
            None,
            vp_wasm_compilation_cache,
            tx_wasm_compilation_cache,
            native_token.clone(),
        );
        shell
            .wl_storage
            .storage
            .begin_block(BlockHash::default(), BlockHeight(1))
            .expect("begin_block failed");
        let keypair = gen_keypair();
        // enqueue a wrapper tx
        let mut wrapper = Tx::new(TxType::Wrapper(Box::new(WrapperTx::new(
            Fee {
                amount: 0.into(),
                token: native_token,
            },
            &keypair,
            Epoch(0),
            0.into(),
            #[cfg(not(feature = "mainnet"))]
            None,
        ))));
        wrapper.header.chain_id = shell.chain_id.clone();
        wrapper.set_code(Code::new("wasm_code".as_bytes().to_owned()));
        wrapper.set_data(Data::new("transaction data".as_bytes().to_owned()));
        wrapper.encrypt(&Default::default());

        shell.wl_storage.storage.tx_queue.push(TxInQueue {
            tx: wrapper,
            #[cfg(not(feature = "mainnet"))]
            has_valid_pow: false,
        });
        // Artificially increase the block height so that chain
        // will read the new block when restarted
        shell
            .wl_storage
            .storage
            .block
            .pred_epochs
            .new_epoch(BlockHeight(1), 1000);
        update_allowed_conversions(&mut shell.wl_storage)
            .expect("update conversions failed");
        shell.wl_storage.commit_block().expect("commit failed");

        // Drop the shell
        std::mem::drop(shell);
        let (_, eth_receiver) =
            tokio::sync::mpsc::channel(ORACLE_CHANNEL_BUFFER_SIZE);
        let (control_sender, _) = oracle::control::channel();
        let (_, last_processed_block_receiver) =
            last_processed_block::channel();
        let eth_oracle = EthereumOracleChannels::new(
            eth_receiver,
            control_sender,
            last_processed_block_receiver,
        );
        // Reboot the shell and check that the queue was restored from DB
        let shell = Shell::<PersistentDB, PersistentStorageHasher>::new(
            config::Ledger::new(
                base_dir,
                Default::default(),
                TendermintMode::Validator,
            ),
            top_level_directory().join("wasm"),
            sender,
            Some(eth_oracle),
            None,
            vp_wasm_compilation_cache,
            tx_wasm_compilation_cache,
            address::nam(),
        );
        assert!(!shell.wl_storage.storage.tx_queue.is_empty());
    }
}

#[cfg(all(test, not(feature = "abcipp")))]
mod abciplus_mempool_tests {
    use namada::proto::{SignableEthMessage, Signed};
    use namada::types::ethereum_events::EthereumEvent;
    use namada::types::key::RefTo;
    use namada::types::storage::BlockHeight;
    use namada::types::transaction::protocol::ProtocolTxType;
    use namada::types::vote_extensions::{bridge_pool_roots, ethereum_events};

    use super::*;
    use crate::node::ledger::shell::test_utils;
    use crate::wallet;

    /// Test that we do not include protocol txs in the mempool,
    /// voting on ethereum events or signing bridge pool roots
    /// and nonces if the bridge is inactive.
    #[test]
    fn test_mempool_filter_protocol_txs_bridge_inactive() {
        let (mut shell, _, _, _) = test_utils::setup_at_height(3);
        test_utils::deactivate_bridge(&mut shell);
        let address = shell
            .mode
            .get_validator_address()
            .expect("Test failed")
            .clone();
        let protocol_key = shell.mode.get_protocol_key().expect("Test failed");
        let ethereum_event = EthereumEvent::TransfersToNamada {
            nonce: 0u64.into(),
            transfers: vec![],
            valid_transfers_map: vec![],
        };
        let eth_vext = ProtocolTxType::EthEventsVext(
            ethereum_events::Vext {
                validator_addr: address.clone(),
                block_height: shell.wl_storage.storage.last_height,
                ethereum_events: vec![ethereum_event],
            }
            .sign(protocol_key),
        )
        .sign(protocol_key, shell.chain_id.clone())
        .to_bytes();

        let to_sign = test_utils::get_bp_bytes_to_sign();
        let hot_key = shell.mode.get_eth_bridge_keypair().expect("Test failed");
        let sig = Signed::<_, SignableEthMessage>::new(hot_key, to_sign).sig;
        let bp_vext = ProtocolTxType::BridgePoolVext(
            bridge_pool_roots::Vext {
                block_height: shell.wl_storage.storage.last_height,
                validator_addr: address,
                sig,
            }
            .sign(protocol_key),
        )
        .sign(protocol_key, shell.chain_id.clone())
        .to_bytes();
        let txs_to_validate = [
            (eth_vext, "Incorrectly validated eth events vext"),
            (bp_vext, "Incorrectly validated bp roots vext"),
        ];
        for (tx_bytes, err_msg) in txs_to_validate {
            let rsp = shell.mempool_validate(&tx_bytes, Default::default());
            assert!(
                rsp.code == u32::from(ErrorCodes::InvalidVoteExtension),
                "{err_msg}"
            );
        }
    }

    /// Test if Ethereum events validation behaves as expected,
    /// considering honest validators.
    #[test]
    fn test_mempool_eth_events_vext_normal_op() {
        const LAST_HEIGHT: BlockHeight = BlockHeight(3);

        let (shell, _recv, _, _) = test_utils::setup_at_height(LAST_HEIGHT);

        let (protocol_key, _, _) = wallet::defaults::validator_keys();
        let validator_addr = wallet::defaults::validator_address();

        let ethereum_event = EthereumEvent::TransfersToNamada {
            nonce: 0u64.into(),
            transfers: vec![],
            valid_transfers_map: vec![],
        };
        let ext = {
            let ext = ethereum_events::Vext {
                validator_addr,
                block_height: LAST_HEIGHT,
                ethereum_events: vec![ethereum_event],
            }
            .sign(&protocol_key);
            assert!(ext.verify(&protocol_key.ref_to()).is_ok());
            ext
        };
        let tx = ProtocolTxType::EthEventsVext(ext)
            .sign(&protocol_key, shell.chain_id.clone())
            .to_bytes();
        let rsp = shell.mempool_validate(&tx, Default::default());
        assert_eq!(rsp.code, 0);
    }
}

#[cfg(test)]
mod test_mempool_validate {
    use namada::proof_of_stake::Epoch;
<<<<<<< HEAD
    use namada::proto::SignedTxData;
    use namada::types::time::DateTimeUtc;
=======
    use namada::proto::{Code, Data, Section, Signature, Tx};
>>>>>>> 8cf11e1a
    use namada::types::transaction::{Fee, WrapperTx};

    use super::*;

    /// Mempool validation must reject unsigned wrappers
    #[test]
    fn test_missing_signature() {
        let (shell, _recv, _, _) = test_utils::setup();

        let keypair = super::test_utils::gen_keypair();

        let mut unsigned_wrapper =
            Tx::new(TxType::Wrapper(Box::new(WrapperTx::new(
                Fee {
                    amount: 100.into(),
                    token: shell.wl_storage.storage.native_token.clone(),
                },
                &keypair,
                Epoch(0),
                0.into(),
                #[cfg(not(feature = "mainnet"))]
                None,
            ))));
        unsigned_wrapper.header.chain_id = shell.chain_id.clone();
        unsigned_wrapper.set_code(Code::new("wasm_code".as_bytes().to_owned()));
        unsigned_wrapper
            .set_data(Data::new("transaction data".as_bytes().to_owned()));
        unsigned_wrapper.encrypt(&Default::default());

        let mut result = shell.mempool_validate(
            unsigned_wrapper.to_bytes().as_ref(),
            MempoolTxType::NewTransaction,
        );
        assert_eq!(result.code, u32::from(ErrorCodes::InvalidSig));
        result = shell.mempool_validate(
            unsigned_wrapper.to_bytes().as_ref(),
            MempoolTxType::RecheckTransaction,
        );
        assert_eq!(result.code, u32::from(ErrorCodes::InvalidSig));
    }

    /// Mempool validation must reject wrappers with an invalid signature
    #[test]
    fn test_invalid_signature() {
        let (shell, _recv, _, _) = test_utils::setup();

        let keypair = super::test_utils::gen_keypair();

        let mut invalid_wrapper =
            Tx::new(TxType::Wrapper(Box::new(WrapperTx::new(
                Fee {
                    amount: 100.into(),
                    token: shell.wl_storage.storage.native_token.clone(),
                },
                &keypair,
                Epoch(0),
                0.into(),
                #[cfg(not(feature = "mainnet"))]
                None,
            ))));
        invalid_wrapper.header.chain_id = shell.chain_id.clone();
        invalid_wrapper.set_code(Code::new("wasm_code".as_bytes().to_owned()));
        invalid_wrapper
            .set_data(Data::new("transaction data".as_bytes().to_owned()));
        invalid_wrapper.add_section(Section::Signature(Signature::new(
            &invalid_wrapper.header_hash(),
            &keypair,
        )));
        invalid_wrapper.encrypt(&Default::default());

        // we mount a malleability attack to try and remove the fee
        let mut new_wrapper =
            invalid_wrapper.header().wrapper().expect("Test failed");
        new_wrapper.fee.amount = 0.into();
        invalid_wrapper.update_header(TxType::Wrapper(Box::new(new_wrapper)));

        let mut result = shell.mempool_validate(
            invalid_wrapper.to_bytes().as_ref(),
            MempoolTxType::NewTransaction,
        );
        assert_eq!(result.code, u32::from(ErrorCodes::InvalidSig));
        result = shell.mempool_validate(
            invalid_wrapper.to_bytes().as_ref(),
            MempoolTxType::RecheckTransaction,
        );
        assert_eq!(result.code, u32::from(ErrorCodes::InvalidSig));
    }

    /// Mempool validation must reject non-wrapper txs
    #[test]
    fn test_wrong_tx_type() {
        let (shell, _recv, _, _) = test_utils::setup();

        // Test Raw TxType
        let mut tx = Tx::new(TxType::Raw);
        tx.header.chain_id = shell.chain_id.clone();
        tx.set_code(Code::new("wasm_code".as_bytes().to_owned()));

        let result = shell.mempool_validate(
            tx.to_bytes().as_ref(),
            MempoolTxType::NewTransaction,
        );
        assert_eq!(result.code, u32::from(ErrorCodes::InvalidTx),);
        assert_eq!(
            result.log,
            "Mempool validation failed: Raw transactions cannot be accepted \
             into the mempool"
        )
    }

    /// Mempool validation must reject already applied wrapper and decrypted
    /// transactions
    #[test]
    fn test_replay_attack() {
        let (mut shell, _recv, _, _) = test_utils::setup();

        let keypair = super::test_utils::gen_keypair();

        let mut wrapper = Tx::new(TxType::Wrapper(Box::new(WrapperTx::new(
            Fee {
                amount: 100.into(),
                token: shell.wl_storage.storage.native_token.clone(),
            },
            &keypair,
            Epoch(0),
            0.into(),
            #[cfg(not(feature = "mainnet"))]
            None,
        ))));
        wrapper.header.chain_id = shell.chain_id.clone();
        wrapper.set_code(Code::new("wasm_code".as_bytes().to_owned()));
        wrapper.set_data(Data::new("transaction data".as_bytes().to_owned()));
        wrapper.add_section(Section::Signature(Signature::new(
            &wrapper.header_hash(),
            &keypair,
        )));
        wrapper.encrypt(&Default::default());

        // Write wrapper hash to storage
        let wrapper_hash = wrapper.header_hash();
        let wrapper_hash_key =
            replay_protection::get_tx_hash_key(&wrapper_hash);
        shell
            .wl_storage
            .storage
            .write(&wrapper_hash_key, wrapper_hash)
            .expect("Test failed");

        // Try wrapper tx replay attack
        let result = shell.mempool_validate(
            wrapper.to_bytes().as_ref(),
            MempoolTxType::NewTransaction,
        );
        assert_eq!(result.code, u32::from(ErrorCodes::ReplayTx));
        assert_eq!(
            result.log,
            format!(
                "Mempool validation failed: Wrapper transaction hash {} \
                 already in storage, replay attempt",
                wrapper_hash
            )
        );

        let result = shell.mempool_validate(
            wrapper.to_bytes().as_ref(),
            MempoolTxType::RecheckTransaction,
        );
        assert_eq!(result.code, u32::from(ErrorCodes::ReplayTx));
        assert_eq!(
            result.log,
            format!(
                "Mempool validation failed: Wrapper transaction hash {} \
                 already in storage, replay attempt",
                wrapper_hash
            )
        );

        let inner_tx_hash =
            wrapper.clone().update_header(TxType::Raw).header_hash();
        // Write inner hash in storage
        let inner_hash_key = replay_protection::get_tx_hash_key(&inner_tx_hash);
        shell
            .wl_storage
            .storage
            .write(&inner_hash_key, inner_tx_hash)
            .expect("Test failed");

        // Try inner tx replay attack
        let result = shell.mempool_validate(
            wrapper.to_bytes().as_ref(),
            MempoolTxType::NewTransaction,
        );
        assert_eq!(result.code, u32::from(ErrorCodes::ReplayTx));
        assert_eq!(
            result.log,
            format!(
<<<<<<< HEAD
                "Mempool validation failed: Inner transaction hash {} already \
                 in storage, replay attempt",
                tx_type.tx_hash
=======
                "Inner transaction hash {} already in storage, replay attempt",
                inner_tx_hash
>>>>>>> 8cf11e1a
            )
        );

        let result = shell.mempool_validate(
            wrapper.to_bytes().as_ref(),
            MempoolTxType::RecheckTransaction,
        );
        assert_eq!(result.code, u32::from(ErrorCodes::ReplayTx));
        assert_eq!(
            result.log,
            format!(
<<<<<<< HEAD
                "Mempool validation failed: Inner transaction hash {} already \
                 in storage, replay attempt",
                tx_type.tx_hash
=======
                "Inner transaction hash {} already in storage, replay attempt",
                inner_tx_hash
>>>>>>> 8cf11e1a
            )
        )
    }

    /// Check that a transaction with a wrong chain id gets discarded
    #[test]
    fn test_wrong_chain_id() {
        let (shell, _recv, _, _) = test_utils::setup();

        let keypair = super::test_utils::gen_keypair();

        let wrong_chain_id = ChainId("Wrong chain id".to_string());
        let mut tx = Tx::new(TxType::Raw);
        tx.header.chain_id = wrong_chain_id.clone();
        tx.set_code(Code::new("wasm_code".as_bytes().to_owned()));
        tx.set_data(Data::new("transaction data".as_bytes().to_owned()));
        tx.add_section(Section::Signature(Signature::new(
            &tx.header_hash(),
            &keypair,
        )));

        let result = shell.mempool_validate(
            tx.to_bytes().as_ref(),
            MempoolTxType::NewTransaction,
        );
        assert_eq!(result.code, u32::from(ErrorCodes::InvalidChainId));
        assert_eq!(
            result.log,
            format!(
                "Mempool validation failed: Tx carries a wrong chain id: \
                 expected {}, found {}",
                shell.chain_id, wrong_chain_id
            )
        )
    }

    /// Check that an expired transaction gets rejected
    #[test]
    fn test_expired_tx() {
        let (shell, _recv, _, _) = test_utils::setup();

        let keypair = super::test_utils::gen_keypair();

        let mut tx = Tx::new(TxType::Raw);
        tx.header.expiration = Some(DateTimeUtc::now());
        tx.header.chain_id = shell.chain_id.clone();
        tx.set_code(Code::new("wasm_code".as_bytes().to_owned()));
        tx.set_data(Data::new("transaction data".as_bytes().to_owned()));
        tx.add_section(Section::Signature(Signature::new(
            &tx.header_hash(),
            &keypair,
        )));

        let result = shell.mempool_validate(
            tx.to_bytes().as_ref(),
            MempoolTxType::NewTransaction,
        );
        assert_eq!(result.code, u32::from(ErrorCodes::ExpiredTx));
    }

    /// Test that the mempool rejects invalid txs.
    #[test]
    fn test_mempool_rejects_invalid_tx() {
        let (shell, _recv, _, _) = test_utils::setup_at_height(3u64);
        let non_wrapper_tx = Tx::new(
            "wasm_code".as_bytes().to_owned(),
            Some("transaction_data".as_bytes().to_owned()),
            shell.chain_id.clone(),
            None,
        )
        .to_bytes();
        let rsp = shell.mempool_validate(&non_wrapper_tx, Default::default());
        assert!(rsp.code != u32::from(ErrorCodes::Ok));
    }

    /// Test that if an error is encountered while trying to process a tx,
    /// it is prohibited from making its way onto the mempool.
    #[test]
    fn test_mempool_error_in_processing_tx() {
        let (shell, _recv, _, _) = test_utils::setup_at_height(3u64);
        let keypair = test_utils::gen_keypair();
        let tx = Tx::new(
            "wasm_code".as_bytes().to_owned(),
            Some("transaction_data".as_bytes().to_owned()),
            shell.chain_id.clone(),
            None,
        );
        // an unsigned wrapper will cause an error in processing
        let wrapper = Tx::new(
            "".as_bytes().to_owned(),
            Some(
                WrapperTx::new(
                    Fee {
                        amount: 0.into(),
                        token: shell.wl_storage.storage.native_token.clone(),
                    },
                    &keypair,
                    Epoch(0),
                    0.into(),
                    tx,
                    Default::default(),
                    #[cfg(not(feature = "mainnet"))]
                    None,
                )
                .try_to_vec()
                .expect("Test failed"),
            ),
            shell.chain_id.clone(),
            None,
        )
        .to_bytes();
        let rsp = shell.mempool_validate(&wrapper, Default::default());
        assert_eq!(rsp.code, u32::from(ErrorCodes::InvalidSig));
    }
}<|MERGE_RESOLUTION|>--- conflicted
+++ resolved
@@ -36,27 +36,17 @@
 use namada::ledger::storage::{
     DBIter, Sha256Hasher, Storage, StorageHasher, TempWlStorage, WlStorage, DB,
 };
-<<<<<<< HEAD
-use namada::ledger::storage_api::{self, StorageRead};
+use namada::ledger::storage_api::{self, StorageRead, StorageWrite};
 use namada::ledger::{pos, protocol, replay_protection};
-use namada::proof_of_stake::{self, read_pos_params, slash};
-use namada::proto::{self, Tx};
-use namada::types::address::{masp, masp_tx_key, Address};
-use namada::types::chain::ChainId;
-use namada::types::ethereum_events::EthereumEvent;
-use namada::types::internal::WrapperTxInQueue;
-=======
-use namada::ledger::storage_api::{self, StorageRead, StorageWrite};
-use namada::ledger::{ibc, pos, protocol, replay_protection};
 use namada::proof_of_stake::{self, process_slashes, read_pos_params, slash};
 use namada::proto::{self, Section, Tx};
 use namada::types::address::{masp, masp_tx_key, Address};
 use namada::types::chain::ChainId;
+use namada::types::ethereum_events::EthereumEvent;
 use namada::types::internal::TxInQueue;
->>>>>>> 8cf11e1a
 use namada::types::key::*;
 use namada::types::storage::{BlockHeight, Key, TxIndex};
-use namada::types::time::DateTimeUtc;
+use namada::types::time::{DateTimeUtc, TimeZone, Utc};
 use namada::types::token::{self};
 #[cfg(not(feature = "mainnet"))]
 use namada::types::transaction::MIN_FEE;
@@ -773,8 +763,6 @@
         }
     }
 
-<<<<<<< HEAD
-=======
     /// Process and apply slashes that have already been recorded for the
     /// current epoch
     fn process_slashes(&mut self) {
@@ -788,27 +776,6 @@
         }
     }
 
-    /// INVARIANT: This method must be stateless.
-    #[cfg(feature = "abcipp")]
-    pub fn extend_vote(
-        &self,
-        _req: request::ExtendVote,
-    ) -> response::ExtendVote {
-        Default::default()
-    }
-
-    /// INVARIANT: This method must be stateless.
-    #[cfg(feature = "abcipp")]
-    pub fn verify_vote_extension(
-        &self,
-        _req: request::VerifyVoteExtension,
-    ) -> response::VerifyVoteExtension {
-        response::VerifyVoteExtension {
-            status: VerifyStatus::Accept as i32,
-        }
-    }
-
->>>>>>> 8cf11e1a
     /// Commit a block. Persist the application state and return the Merkle root
     /// hash.
     pub fn commit(&mut self) -> response::Commit {
@@ -884,7 +851,56 @@
         response
     }
 
-<<<<<<< HEAD
+    /// Checks that neither the wrapper nor the inner transaction have already
+    /// been applied. Requires a [`TempWlStorage`] to perform the check during
+    /// block construction and validation
+    pub fn replay_protection_checks(
+        &self,
+        wrapper: &Tx,
+        tx_bytes: &[u8],
+        temp_wl_storage: &mut TempWlStorage<D, H>,
+    ) -> Result<()> {
+        let inner_tx_hash =
+            wrapper.clone().update_header(TxType::Raw).header_hash();
+        let inner_hash_key = replay_protection::get_tx_hash_key(&inner_tx_hash);
+        if temp_wl_storage
+            .has_key(&inner_hash_key)
+            .expect("Error while checking inner tx hash key in storage")
+        {
+            return Err(Error::ReplayAttempt(format!(
+                "Inner transaction hash {} already in storage",
+                &inner_tx_hash,
+            )));
+        }
+
+        // Write inner hash to WAL
+        temp_wl_storage
+            .write(&inner_hash_key, ())
+            .expect("Couldn't write inner transaction hash to write log");
+
+        let tx =
+            Tx::try_from(tx_bytes).expect("Deserialization shouldn't fail");
+        let wrapper_hash = tx.header_hash();
+        let wrapper_hash_key =
+            replay_protection::get_tx_hash_key(&wrapper_hash);
+        if temp_wl_storage
+            .has_key(&wrapper_hash_key)
+            .expect("Error while checking wrapper tx hash key in storage")
+        {
+            return Err(Error::ReplayAttempt(format!(
+                "Wrapper transaction hash {} already in storage",
+                wrapper_hash
+            )));
+        }
+
+        // Write wrapper hash to WAL
+        temp_wl_storage
+            .write(&wrapper_hash_key, ())
+            .expect("Couldn't write wrapper tx hash to write log");
+
+        Ok(())
+    }
+
     /// If a handle to an Ethereum oracle was provided to the [`Shell`], attempt
     /// to send it an updated configuration, using an initial configuration
     /// based on Ethereum bridge parameters in blockchain storage.
@@ -980,56 +996,6 @@
                 }
             }
         }
-=======
-    /// Checks that neither the wrapper nor the inner transaction have already
-    /// been applied. Requires a [`TempWlStorage`] to perform the check during
-    /// block construction and validation
-    pub fn replay_protection_checks(
-        &self,
-        wrapper: &Tx,
-        tx_bytes: &[u8],
-        temp_wl_storage: &mut TempWlStorage<D, H>,
-    ) -> Result<()> {
-        let inner_tx_hash =
-            wrapper.clone().update_header(TxType::Raw).header_hash();
-        let inner_hash_key = replay_protection::get_tx_hash_key(&inner_tx_hash);
-        if temp_wl_storage
-            .has_key(&inner_hash_key)
-            .expect("Error while checking inner tx hash key in storage")
-        {
-            return Err(Error::ReplayAttempt(format!(
-                "Inner transaction hash {} already in storage",
-                &inner_tx_hash,
-            )));
-        }
-
-        // Write inner hash to WAL
-        temp_wl_storage
-            .write(&inner_hash_key, ())
-            .expect("Couldn't write inner transaction hash to write log");
-
-        let tx =
-            Tx::try_from(tx_bytes).expect("Deserialization shouldn't fail");
-        let wrapper_hash = tx.header_hash();
-        let wrapper_hash_key =
-            replay_protection::get_tx_hash_key(&wrapper_hash);
-        if temp_wl_storage
-            .has_key(&wrapper_hash_key)
-            .expect("Error while checking wrapper tx hash key in storage")
-        {
-            return Err(Error::ReplayAttempt(format!(
-                "Wrapper transaction hash {} already in storage",
-                wrapper_hash
-            )));
-        }
-
-        // Write wrapper hash to WAL
-        temp_wl_storage
-            .write(&wrapper_hash_key, ())
-            .expect("Couldn't write wrapper tx hash to write log");
-
-        Ok(())
->>>>>>> 8cf11e1a
     }
 
     /// Validate a transaction request. On success, the transaction will
@@ -1063,14 +1029,9 @@
         if tx.header.chain_id != self.chain_id {
             response.code = ErrorCodes::InvalidChainId.into();
             response.log = format!(
-<<<<<<< HEAD
                 "{INVALID_MSG}: Tx carries a wrong chain id: expected {}, \
                  found {}",
-                self.chain_id, tx.chain_id
-=======
-                "Tx carries a wrong chain id: expected {}, found {}",
                 self.chain_id, tx.header.chain_id
->>>>>>> 8cf11e1a
             );
             return response;
         }
@@ -1099,8 +1060,7 @@
             }
         };
 
-<<<<<<< HEAD
-        match tx_type {
+        match tx_type.tx_type {
             #[cfg(not(feature = "abcipp"))]
             TxType::Protocol(ProtocolTx {
                 tx: ProtocolTxType::EthEventsVext(ext),
@@ -1171,34 +1131,15 @@
                 response.log = format!(
                     "{INVALID_MSG}: The given protocol tx cannot be added to \
                      the mempool"
-=======
-        // Tx type check
-        if let TxType::Wrapper(wrapper) = tx_type.tx_type {
-            // Replay protection check
-            let mut inner_tx = tx;
-            inner_tx.update_header(TxType::Raw);
-            let inner_tx_hash = &inner_tx.header_hash();
-            let inner_hash_key =
-                replay_protection::get_tx_hash_key(inner_tx_hash);
-            if self
-                .wl_storage
-                .storage
-                .has_key(&inner_hash_key)
-                .expect("Error while checking inner tx hash key in storage")
-                .0
-            {
-                response.code = ErrorCodes::ReplayTx.into();
-                response.log = format!(
-                    "Inner transaction hash {} already in storage, replay \
-                     attempt",
-                    inner_tx_hash
->>>>>>> 8cf11e1a
                 );
             }
             TxType::Wrapper(wrapper) => {
                 // Replay protection check
+                let mut inner_tx = tx;
+                inner_tx.update_header(TxType::Raw);
+                let inner_tx_hash = &inner_tx.header_hash();
                 let inner_hash_key =
-                    replay_protection::get_tx_hash_key(&wrapper.tx_hash);
+                    replay_protection::get_tx_hash_key(inner_tx_hash);
                 if self
                     .wl_storage
                     .storage
@@ -1215,10 +1156,9 @@
                     return response;
                 }
 
-<<<<<<< HEAD
                 let tx = Tx::try_from(tx_bytes)
                     .expect("Deserialization shouldn't fail");
-                let wrapper_hash = hash::Hash(tx.unsigned_hash());
+                let wrapper_hash = hash::Hash(tx.header_hash().0);
                 let wrapper_hash_key =
                     replay_protection::get_tx_hash_key(&wrapper_hash);
                 if self
@@ -1266,21 +1206,6 @@
             }
             TxType::Raw(_) => {
                 response.code = ErrorCodes::InvalidTx.into();
-=======
-            let tx =
-                Tx::try_from(tx_bytes).expect("Deserialization shouldn't fail");
-            let wrapper_hash = hash::Hash(tx.header_hash().0);
-            let wrapper_hash_key =
-                replay_protection::get_tx_hash_key(&wrapper_hash);
-            if self
-                .wl_storage
-                .storage
-                .has_key(&wrapper_hash_key)
-                .expect("Error while checking wrapper tx hash key in storage")
-                .0
-            {
-                response.code = ErrorCodes::ReplayTx.into();
->>>>>>> 8cf11e1a
                 response.log = format!(
                     "{INVALID_MSG}: Raw transactions cannot be accepted into \
                      the mempool"
@@ -1294,51 +1219,8 @@
             }
         }
 
-<<<<<<< HEAD
         if response.code == u32::from(ErrorCodes::Ok) {
             response.log = VALID_MSG.into();
-=======
-        response.log = "Mempool validation passed".to_string();
-
-        response
-    }
-
-    #[allow(dead_code)]
-    /// Simulate validation and application of a transaction.
-    fn dry_run_tx(&self, tx_bytes: &[u8]) -> response::Query {
-        let mut response = response::Query::default();
-        let mut gas_meter = BlockGasMeter::default();
-        let mut write_log = WriteLog::default();
-        let mut vp_wasm_cache = self.vp_wasm_cache.read_only();
-        let mut tx_wasm_cache = self.tx_wasm_cache.read_only();
-        match Tx::try_from(tx_bytes) {
-            Ok(tx) => {
-                match protocol::apply_tx(
-                    tx,
-                    tx_bytes.len(),
-                    TxIndex::default(),
-                    &mut gas_meter,
-                    &mut write_log,
-                    &self.wl_storage.storage,
-                    &mut vp_wasm_cache,
-                    &mut tx_wasm_cache,
-                )
-                .map_err(Error::TxApply)
-                {
-                    Ok(result) => response.info = result.to_string(),
-                    Err(error) => {
-                        response.code = 1;
-                        response.log = format!("{}", error);
-                    }
-                }
-                response
-            }
-            Err(err) => {
-                response.code = 1;
-                response.log = format!("{}", Error::TxDecoding(err));
-                response
-            }
->>>>>>> 8cf11e1a
         }
         response
     }
@@ -1462,13 +1344,9 @@
     use namada::core::ledger::storage::EPOCH_SWITCH_BLOCKS_DELAY;
     use namada::ledger::storage::mockdb::MockDB;
     use namada::ledger::storage::{update_allowed_conversions, Sha256Hasher};
-<<<<<<< HEAD
     use namada::ledger::storage_api::StorageWrite;
-    use namada::proto::{SignedTxData, Tx};
+    use namada::proto::{Code, Data};
     use namada::types::address;
-=======
-    use namada::proto::{Code, Data};
->>>>>>> 8cf11e1a
     use namada::types::chain::ChainId;
     use namada::types::ethereum_events::Uint;
     use namada::types::hash::Hash;
@@ -2115,12 +1993,7 @@
 #[cfg(test)]
 mod test_mempool_validate {
     use namada::proof_of_stake::Epoch;
-<<<<<<< HEAD
-    use namada::proto::SignedTxData;
-    use namada::types::time::DateTimeUtc;
-=======
     use namada::proto::{Code, Data, Section, Signature, Tx};
->>>>>>> 8cf11e1a
     use namada::types::transaction::{Fee, WrapperTx};
 
     use super::*;
@@ -2317,14 +2190,9 @@
         assert_eq!(
             result.log,
             format!(
-<<<<<<< HEAD
                 "Mempool validation failed: Inner transaction hash {} already \
                  in storage, replay attempt",
-                tx_type.tx_hash
-=======
-                "Inner transaction hash {} already in storage, replay attempt",
                 inner_tx_hash
->>>>>>> 8cf11e1a
             )
         );
 
@@ -2336,14 +2204,9 @@
         assert_eq!(
             result.log,
             format!(
-<<<<<<< HEAD
                 "Mempool validation failed: Inner transaction hash {} already \
                  in storage, replay attempt",
-                tx_type.tx_hash
-=======
-                "Inner transaction hash {} already in storage, replay attempt",
                 inner_tx_hash
->>>>>>> 8cf11e1a
             )
         )
     }
