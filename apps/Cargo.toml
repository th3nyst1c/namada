--- conflicted
+++ resolved
@@ -46,12 +46,7 @@
 color-eyre = "0.5.10"
 config = "0.9"
 # TODO the older versions of rand and rand_core are currently required to avoid mismatching version issue (https://github.com/dalek-cryptography/ed25519-dalek/pull/159)
-<<<<<<< HEAD
 ed25519-dalek = {version = "1.0.1", default-features = false, features = ["rand", "u64_backend", "serde"]}
-env_logger = "0.8.2"
-=======
-ed25519-dalek = {version = "1.0.1", default-features = false, features = ["rand", "u64_backend"]}
->>>>>>> 2818319b
 eyre = "0.6.5"
 futures = "0.3"
 hex = "0.4.2"
