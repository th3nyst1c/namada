--- conflicted
+++ resolved
@@ -292,13 +292,6 @@
 
 impl Shell {
     pub fn init_chain(&mut self, chain_id: String) -> Result<()> {
-<<<<<<< HEAD
-        self.storage
-            .set_chain_id(&chain_id)
-            .map_err(Error::StorageError)?;
-        // TODO pass in the genesis object
-        native_vp::init_genesis_storage(&mut self.storage);
-=======
         let (current_chain_id, _) = self.storage.get_chain_id();
         if current_chain_id != chain_id {
             return Err(Error::ChainIdError(format!(
@@ -306,7 +299,8 @@
                 current_chain_id, chain_id
             )));
         }
->>>>>>> 0cffd99d
+        // TODO pass in the genesis object
+        native_vp::init_genesis_storage(&mut self.storage);
         Ok(())
     }
 
