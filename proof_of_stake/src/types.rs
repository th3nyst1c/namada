//! Proof of Stake data types

use core::fmt::Debug;
use std::collections::{BTreeSet, HashMap};
use std::convert::TryFrom;
use std::fmt::Display;
use std::hash::Hash;
use std::num::TryFromIntError;
use std::ops::{Add, AddAssign, Mul, Sub, SubAssign};

use borsh::{BorshDeserialize, BorshSchema, BorshSerialize};

use crate::epoched::{
    Epoched, EpochedDelta, OffsetPipelineLen, OffsetUnbondingLen,
};
use crate::parameters::PosParams;

/// Epoched validator's consensus key.
pub type ValidatorConsensusKeys<PublicKey> =
    Epoched<PublicKey, OffsetPipelineLen>;
/// Epoched validator's state.
pub type ValidatorStates = Epoched<ValidatorState, OffsetPipelineLen>;
/// Epoched validator's total deltas.
pub type ValidatorTotalDeltas<TokenChange> =
    EpochedDelta<TokenChange, OffsetUnbondingLen>;
/// Epoched validator's voting power.
pub type ValidatorVotingPowers =
    EpochedDelta<VotingPowerDelta, OffsetUnbondingLen>;
/// Epoched bond.
pub type Bonds<TokenAmount> =
    EpochedDelta<Bond<TokenAmount>, OffsetUnbondingLen>;
/// Epoched unbond.
pub type Unbonds<TokenAmount> =
    EpochedDelta<Unbond<TokenAmount>, OffsetUnbondingLen>;
/// Epoched validator set.
pub type ValidatorSets<Address> =
    Epoched<ValidatorSet<Address>, OffsetUnbondingLen>;
/// Epoched total voting power.
<<<<<<< HEAD
pub type TotalVotingPowers =
    EpochedDelta<VotingPowerDelta, OffsetUnboundingLen>;
/// Epoched validator's eth key.
pub type ValidatorEthKey<PublicKey> = Epoched<PublicKey, OffsetPipelineLen>;

/// Eth address derived from secp256k1 key
#[derive(
    Debug,
    Eq,
    PartialEq,
    PartialOrd,
    Ord,
    Hash,
    BorshSerialize,
    BorshDeserialize,
    BorshSchema,
)]
pub struct EthAddress(pub [u8; 20]);

/// A ref-to-value conversion that may fail

pub trait TryRefTo<T> {
    /// The error
    type Error;
    /// Try to perform the conversion.
    fn try_ref_to(&self) -> Result<T, Self::Error>;
}
=======
pub type TotalVotingPowers = EpochedDelta<VotingPowerDelta, OffsetUnbondingLen>;
>>>>>>> 836a6dea

/// Epoch identifier. Epochs are identified by consecutive natural numbers.
///
/// In the API functions, this type is wrapped in [`Into`]. When using this
/// library, to replace [`Epoch`] with a custom type, simply implement [`From`]
/// to and from the types here.
#[derive(
    Debug,
    Default,
    Clone,
    Copy,
    PartialEq,
    Eq,
    PartialOrd,
    Ord,
    Hash,
    BorshDeserialize,
    BorshSerialize,
    BorshSchema,
)]
pub struct Epoch(u64);

/// Voting power is calculated from staked tokens.
#[derive(
    Debug,
    Default,
    Clone,
    Copy,
    PartialEq,
    Eq,
    PartialOrd,
    Ord,
    Hash,
    BorshDeserialize,
    BorshSerialize,
    BorshSchema,
)]
pub struct VotingPower(u64);

/// A change of voting power.
#[derive(
    Debug,
    Default,
    Clone,
    Copy,
    PartialEq,
    Eq,
    PartialOrd,
    Ord,
    Hash,
    BorshDeserialize,
    BorshSerialize,
    BorshSchema,
)]
pub struct VotingPowerDelta(i64);

/// A genesis validator definition.
#[derive(
    Debug,
    Clone,
    BorshSerialize,
    BorshSchema,
    BorshDeserialize,
    PartialEq,
    Eq,
    PartialOrd,
    Ord,
)]
pub struct GenesisValidator<Address, Token, PK> {
    /// Validator's address
    pub address: Address,
    /// An address to which any staking rewards will be credited, must be
    /// different from the `address`
    pub staking_reward_address: Address,
    /// Staked tokens are put into a self-bond
    pub tokens: Token,
    /// A public key used for signing validator's consensus actions
    pub consensus_key: PK,
    /// An public key associated with the staking reward address
    pub staking_reward_key: PK,
    /// An Eth bridge governance public key
    pub eth_cold_key: PK,
    /// An Eth bridge hot signing public key used for validator set updates and
    /// cross-chain transactions
    pub eth_hot_key: PK,
}

/// An update of the active and inactive validator set.
#[derive(Debug, Clone)]
pub enum ValidatorSetUpdate<PK> {
    /// A validator is active
    Active(ActiveValidator<PK>),
    /// A validator who was active in the last update and is now inactive
    Deactivated(PK),
}

/// Active validator's consensus key and its voting power.
#[derive(Debug, Clone)]
pub struct ActiveValidator<PK> {
    /// A public key used for signing validator's consensus actions
    pub consensus_key: PK,
    /// Voting power
    pub voting_power: VotingPower,
}

/// ID of a bond and/or an unbond.
#[derive(
    Debug,
    Clone,
    PartialEq,
    Eq,
    PartialOrd,
    Ord,
    Hash,
    BorshDeserialize,
    BorshSerialize,
    BorshSchema,
)]
pub struct BondId<Address>
where
    Address: Display
        + Debug
        + Clone
        + PartialEq
        + Eq
        + PartialOrd
        + Ord
        + Hash
        + BorshSerialize
        + BorshSchema
        + BorshDeserialize,
{
    /// (Un)bond's source address is the owner of the bonded tokens.
    pub source: Address,
    /// (Un)bond's validator address.
    pub validator: Address,
}

/// Validator's address with its voting power.
#[derive(
    Debug,
    Clone,
    PartialEq,
    Eq,
    PartialOrd,
    Ord,
    BorshDeserialize,
    BorshSerialize,
    BorshSchema,
)]
pub struct WeightedValidator<Address>
where
    Address: Debug
        + Clone
        + PartialEq
        + Eq
        + PartialOrd
        + Ord
        + Hash
        + BorshDeserialize
        + BorshSchema
        + BorshSerialize,
{
    /// The `voting_power` field must be on top, because lexicographic ordering
    /// is based on the top-to-bottom declaration order and in the
    /// `ValidatorSet` the `WeightedValidator`s these need to be sorted by
    /// the `voting_power`.
    pub voting_power: VotingPower,
    /// Validator's address
    pub address: Address,
}

impl<Address> Display for WeightedValidator<Address>
where
    Address: Display
        + Debug
        + Clone
        + PartialEq
        + Eq
        + PartialOrd
        + Ord
        + Hash
        + BorshDeserialize
        + BorshSchema
        + BorshSerialize,
{
    fn fmt(&self, f: &mut std::fmt::Formatter<'_>) -> std::fmt::Result {
        write!(
            f,
            "{} with voting power {}",
            self.address, self.voting_power
        )
    }
}

/// Active and inactive validator sets.
#[derive(
    Debug,
    Clone,
    PartialEq,
    Eq,
    PartialOrd,
    Ord,
    BorshDeserialize,
    BorshSerialize,
    BorshSchema,
)]
pub struct ValidatorSet<Address>
where
    Address: Debug
        + Clone
        + PartialEq
        + Eq
        + PartialOrd
        + Ord
        + Hash
        + BorshDeserialize
        + BorshSchema
        + BorshSerialize,
{
    /// Active validator set with maximum size equal to `max_validator_slots`
    /// in [`PosParams`].
    pub active: BTreeSet<WeightedValidator<Address>>,
    /// All the other validators that are not active
    pub inactive: BTreeSet<WeightedValidator<Address>>,
}

/// Validator's state.
#[derive(
    Debug,
    Clone,
    Copy,
    BorshDeserialize,
    BorshSerialize,
    BorshSchema,
    PartialEq,
    Eq,
)]
pub enum ValidatorState {
    /// Inactive validator may not participate in the consensus.
    Inactive,
    /// A `Pending` validator will become `Candidate` in a future epoch.
    Pending,
    /// A `Candidate` validator may participate in the consensus. It is either
    /// in the active or inactive validator set.
    Candidate,
    // TODO consider adding `Jailed`
}

/// A bond is either a validator's self-bond or a delegation from a regular
/// account to a validator.
#[derive(
    Debug, Clone, Default, BorshDeserialize, BorshSerialize, BorshSchema,
)]
pub struct Bond<Token: Default> {
    /// Bonded positive deltas. A key is the epoch set for the bond. This is
    /// used in unbonding, where it's needed for slash epoch range check.
    ///
    /// TODO: For Bonds, there's unnecessary redundancy with this hash map.
    /// We only need to keep the start `Epoch` for the Epoched head element
    /// (i.e. the current epoch data), the rest of the array can be calculated
    /// from the offset from the head
    pub pos_deltas: HashMap<Epoch, Token>,
    /// Unbonded negative deltas. The values are recorded as positive, but
    /// should be subtracted when we're finding the total for some given
    /// epoch.
    pub neg_deltas: Token,
}

/// An unbond contains unbonded tokens from a validator's self-bond or a
/// delegation from a regular account to a validator.
#[derive(
    Debug, Clone, Default, BorshDeserialize, BorshSerialize, BorshSchema,
)]
pub struct Unbond<Token: Default> {
    /// A key is a pair of the epoch of the bond from which a unbond was
    /// created the epoch of unbonding. This is needed for slash epoch range
    /// check.
    pub deltas: HashMap<(Epoch, Epoch), Token>,
}

/// A slash applied to validator, to punish byzantine behavior by removing
/// their staked tokens at and before the epoch of the slash.
#[derive(Debug, Clone, BorshDeserialize, BorshSerialize, BorshSchema)]
pub struct Slash {
    /// Epoch at which the slashable event occurred.
    pub epoch: Epoch,
    /// Block height at which the slashable event occurred.
    pub block_height: u64,
    /// A type of slashsable event.
    pub r#type: SlashType,
    /// A rate is the portion of staked tokens that are slashed.
    pub rate: BasisPoints,
}

/// Slashes applied to validator, to punish byzantine behavior by removing
/// their staked tokens at and before the epoch of the slash.
pub type Slashes = Vec<Slash>;

/// A type of slashsable event.
#[derive(Debug, Clone, BorshDeserialize, BorshSerialize, BorshSchema)]
pub enum SlashType {
    /// Duplicate block vote.
    DuplicateVote,
    /// Light client attack.
    LightClientAttack,
}

/// ‱ (Parts per ten thousand). This can be multiplied by any type that
/// implements [`Into<u64>`] or [`Into<i128>`].
#[derive(
    Debug,
    Clone,
    Copy,
    BorshDeserialize,
    BorshSerialize,
    BorshSchema,
    PartialOrd,
    Ord,
    PartialEq,
    Eq,
    Hash,
)]
pub struct BasisPoints(u64);

/// Derive Tendermint raw hash from the public key
pub trait PublicKeyTmRawHash {
    /// Derive Tendermint raw hash from the public key
    fn tm_raw_hash(&self) -> String;
}

impl VotingPower {
    /// Convert token amount into a voting power.
    pub fn from_tokens(tokens: impl Into<u64>, params: &PosParams) -> Self {
        // The token amount is expected to be in micro units
        let whole_tokens = tokens.into() / 1_000_000;
        Self(params.votes_per_token * whole_tokens)
    }
}

impl Add for VotingPower {
    type Output = VotingPower;

    fn add(self, rhs: Self) -> Self::Output {
        Self(self.0 + rhs.0)
    }
}

impl Sub for VotingPower {
    type Output = VotingPower;

    fn sub(self, rhs: Self) -> Self::Output {
        Self(self.0 - rhs.0)
    }
}

impl VotingPowerDelta {
    /// Try to convert token change into a voting power change.
    pub fn try_from_token_change(
        change: impl Into<i128>,
        params: &PosParams,
    ) -> Result<Self, TryFromIntError> {
        // The token amount is expected to be in micro units
        let whole_tokens = change.into() / 1_000_000;
        let delta: i128 = params.votes_per_token * whole_tokens;
        let delta: i64 = TryFrom::try_from(delta)?;
        Ok(Self(delta))
    }

    /// Try to convert token amount into a voting power change.
    pub fn try_from_tokens(
        tokens: impl Into<u64>,
        params: &PosParams,
    ) -> Result<Self, TryFromIntError> {
        // The token amount is expected to be in micro units
        let whole_tokens = tokens.into() / 1_000_000;
        let delta: i64 =
            TryFrom::try_from(params.votes_per_token * whole_tokens)?;
        Ok(Self(delta))
    }
}

impl TryFrom<VotingPower> for VotingPowerDelta {
    type Error = TryFromIntError;

    fn try_from(value: VotingPower) -> Result<Self, Self::Error> {
        let delta: i64 = TryFrom::try_from(value.0)?;
        Ok(Self(delta))
    }
}

impl TryFrom<VotingPowerDelta> for VotingPower {
    type Error = TryFromIntError;

    fn try_from(value: VotingPowerDelta) -> Result<Self, Self::Error> {
        let vp: u64 = TryFrom::try_from(value.0)?;
        Ok(Self(vp))
    }
}

impl Display for VotingPower {
    fn fmt(&self, f: &mut std::fmt::Formatter<'_>) -> std::fmt::Result {
        write!(f, "{}", self.0)
    }
}

impl Display for VotingPowerDelta {
    fn fmt(&self, f: &mut std::fmt::Formatter<'_>) -> std::fmt::Result {
        write!(f, "{}", self.0)
    }
}

impl Epoch {
    /// Iterate a range of consecutive epochs starting from `self` of a given
    /// length. Work-around for `Step` implementation pending on stabilization of <https://github.com/rust-lang/rust/issues/42168>.
    pub fn iter_range(self, len: u64) -> impl Iterator<Item = Epoch> + Clone {
        let start_ix: u64 = self.into();
        let end_ix: u64 = start_ix + len;
        (start_ix..end_ix).map(Epoch::from)
    }

    /// Checked epoch subtraction. Computes self - rhs, returning None if
    /// overflow occurred.
    #[must_use = "this returns the result of the operation, without modifying \
                  the original"]
    pub fn checked_sub(self, rhs: Epoch) -> Option<Self> {
        if rhs.0 > self.0 {
            None
        } else {
            Some(Self(self.0 - rhs.0))
        }
    }

    /// Checked epoch subtraction. Computes self - rhs, returning default
    /// `Epoch(0)` if overflow occurred.
    #[must_use = "this returns the result of the operation, without modifying \
                  the original"]
    pub fn sub_or_default(self, rhs: Epoch) -> Self {
        self.checked_sub(rhs).unwrap_or_default()
    }
}

impl From<u64> for Epoch {
    fn from(epoch: u64) -> Self {
        Epoch(epoch)
    }
}

impl From<Epoch> for u64 {
    fn from(epoch: Epoch) -> Self {
        epoch.0
    }
}

impl From<Epoch> for usize {
    fn from(epoch: Epoch) -> Self {
        epoch.0 as usize
    }
}

impl Add<u64> for Epoch {
    type Output = Self;

    fn add(self, rhs: u64) -> Self::Output {
        Epoch(self.0 + rhs)
    }
}

impl Add<usize> for Epoch {
    type Output = Self;

    fn add(self, rhs: usize) -> Self::Output {
        Epoch(self.0 + rhs as u64)
    }
}

impl Sub<u64> for Epoch {
    type Output = Epoch;

    fn sub(self, rhs: u64) -> Self::Output {
        Epoch(self.0 - rhs)
    }
}

impl Sub<Epoch> for Epoch {
    type Output = Self;

    fn sub(self, rhs: Epoch) -> Self::Output {
        Epoch(self.0 - rhs.0)
    }
}

impl Display for Epoch {
    fn fmt(&self, f: &mut std::fmt::Formatter<'_>) -> std::fmt::Result {
        write!(f, "{}", self.0)
    }
}

impl<Address> Display for BondId<Address>
where
    Address: Display
        + Debug
        + Clone
        + PartialEq
        + Eq
        + PartialOrd
        + Ord
        + Hash
        + BorshSerialize
        + BorshDeserialize
        + BorshSchema,
{
    fn fmt(&self, f: &mut std::fmt::Formatter<'_>) -> std::fmt::Result {
        write!(
            f,
            "{{source: {}, validator: {}}}",
            self.source, self.validator
        )
    }
}

impl<Token> Bond<Token>
where
    Token: Clone + Copy + Add<Output = Token> + Sub<Output = Token> + Default,
{
    /// Find the sum of all the bonds amounts.
    pub fn sum(&self) -> Token {
        let pos_deltas_sum: Token = self
            .pos_deltas
            .iter()
            .fold(Default::default(), |acc, (_epoch, amount)| acc + *amount);
        pos_deltas_sum - self.neg_deltas
    }
}

impl<Token> Add for Bond<Token>
where
    Token: Clone + AddAssign + Default,
{
    type Output = Self;

    fn add(mut self, rhs: Self) -> Self::Output {
        // This is almost the same as `self.pos_deltas.extend(rhs.pos_deltas);`,
        // except that we add values where a key is present on both
        // sides.
        let iter = rhs.pos_deltas.into_iter();
        let reserve = if self.pos_deltas.is_empty() {
            iter.size_hint().0
        } else {
            (iter.size_hint().0 + 1) / 2
        };
        self.pos_deltas.reserve(reserve);
        iter.for_each(|(k, v)| {
            // Add or insert
            match self.pos_deltas.get_mut(&k) {
                Some(value) => *value += v,
                None => {
                    self.pos_deltas.insert(k, v);
                }
            }
        });
        self.neg_deltas += rhs.neg_deltas;
        self
    }
}

impl<Token> Unbond<Token>
where
    Token: Clone + Copy + Add<Output = Token> + Default,
{
    /// Find the sum of all the unbonds amounts.
    pub fn sum(&self) -> Token {
        self.deltas
            .iter()
            .fold(Default::default(), |acc, (_epoch, amount)| acc + *amount)
    }
}

impl<Token> Add for Unbond<Token>
where
    Token: Clone + AddAssign + Default,
{
    type Output = Self;

    fn add(mut self, rhs: Self) -> Self::Output {
        // This is almost the same as `self.deltas.extend(rhs.deltas);`, except
        // that we add values where a key is present on both sides.
        let iter = rhs.deltas.into_iter();
        let reserve = if self.deltas.is_empty() {
            iter.size_hint().0
        } else {
            (iter.size_hint().0 + 1) / 2
        };
        self.deltas.reserve(reserve);
        iter.for_each(|(k, v)| {
            // Add or insert
            match self.deltas.get_mut(&k) {
                Some(value) => *value += v,
                None => {
                    self.deltas.insert(k, v);
                }
            }
        });
        self
    }
}

impl From<u64> for VotingPower {
    fn from(voting_power: u64) -> Self {
        Self(voting_power)
    }
}

impl From<VotingPower> for u64 {
    fn from(vp: VotingPower) -> Self {
        vp.0
    }
}

impl AddAssign for VotingPower {
    fn add_assign(&mut self, rhs: Self) {
        self.0 += rhs.0
    }
}

impl SubAssign for VotingPower {
    fn sub_assign(&mut self, rhs: Self) {
        self.0 -= rhs.0
    }
}

impl From<i64> for VotingPowerDelta {
    fn from(delta: i64) -> Self {
        Self(delta)
    }
}

impl From<VotingPowerDelta> for i64 {
    fn from(vp: VotingPowerDelta) -> Self {
        vp.0
    }
}

impl Add for VotingPowerDelta {
    type Output = Self;

    fn add(self, rhs: Self) -> Self::Output {
        Self(self.0 + rhs.0)
    }
}

impl AddAssign for VotingPowerDelta {
    fn add_assign(&mut self, rhs: Self) {
        self.0 += rhs.0
    }
}

impl Sub for VotingPowerDelta {
    type Output = Self;

    fn sub(self, rhs: Self) -> Self::Output {
        Self(self.0 - rhs.0)
    }
}

impl Sub<i64> for VotingPowerDelta {
    type Output = Self;

    fn sub(self, rhs: i64) -> Self::Output {
        Self(self.0 - rhs)
    }
}

impl<Address, Token, PK> GenesisValidator<Address, Token, PK>
where
    Token: Copy + Into<u64>,
{
    /// Calculate validator's voting power
    pub fn voting_power(&self, params: &PosParams) -> VotingPower {
        VotingPower::from_tokens(self.tokens, params)
    }
}

impl SlashType {
    /// Get the slash rate applicable to the given slash type from the PoS
    /// parameters.
    pub fn get_slash_rate(&self, params: &PosParams) -> BasisPoints {
        match self {
            SlashType::DuplicateVote => params.duplicate_vote_slash_rate,
            SlashType::LightClientAttack => {
                params.light_client_attack_slash_rate
            }
        }
    }
}

impl Display for SlashType {
    fn fmt(&self, f: &mut std::fmt::Formatter<'_>) -> std::fmt::Result {
        match self {
            SlashType::DuplicateVote => write!(f, "Duplicate vote"),
            SlashType::LightClientAttack => write!(f, "Light client attack"),
        }
    }
}

impl BasisPoints {
    /// Initialize basis points from an integer.
    pub fn new(value: u64) -> Self {
        Self(value)
    }
}

impl Display for BasisPoints {
    fn fmt(&self, f: &mut std::fmt::Formatter<'_>) -> std::fmt::Result {
        write!(f, "{}‱", self.0)
    }
}

impl Mul<u64> for BasisPoints {
    type Output = u64;

    fn mul(self, rhs: u64) -> Self::Output {
        // TODO checked arithmetics
        rhs * self.0 / 10_000
    }
}

impl Mul<i128> for BasisPoints {
    type Output = i128;

    fn mul(self, rhs: i128) -> Self::Output {
        // TODO checked arithmetics
        rhs * self.0 as i128 / 10_000
    }
}

#[cfg(test)]
pub mod tests {

    use std::ops::Range;

    use proptest::prelude::*;

    use super::*;

    /// Generate arbitrary epoch in given range
    pub fn arb_epoch(range: Range<u64>) -> impl Strategy<Value = Epoch> {
        range.prop_map(Epoch)
    }
}<|MERGE_RESOLUTION|>--- conflicted
+++ resolved
@@ -36,7 +36,6 @@
 pub type ValidatorSets<Address> =
     Epoched<ValidatorSet<Address>, OffsetUnbondingLen>;
 /// Epoched total voting power.
-<<<<<<< HEAD
 pub type TotalVotingPowers =
     EpochedDelta<VotingPowerDelta, OffsetUnboundingLen>;
 /// Epoched validator's eth key.
@@ -64,9 +63,6 @@
     /// Try to perform the conversion.
     fn try_ref_to(&self) -> Result<T, Self::Error>;
 }
-=======
-pub type TotalVotingPowers = EpochedDelta<VotingPowerDelta, OffsetUnbondingLen>;
->>>>>>> 836a6dea
 
 /// Epoch identifier. Epochs are identified by consecutive natural numbers.
 ///
