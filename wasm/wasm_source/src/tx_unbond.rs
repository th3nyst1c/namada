--- conflicted
+++ resolved
@@ -63,14 +63,10 @@
         let is_delegation = matches!(
             &unbond.source, Some(source) if *source != unbond.validator);
         let consensus_key = key::testing::keypair_1().ref_to();
-<<<<<<< HEAD
-        let staking_reward_key = key::testing::keypair_2().ref_to();
         let eth_cold_key = key::testing::keypair_3().ref_to();
         let eth_hot_key = key::testing::keypair_4().ref_to();
-=======
         let commission_rate = rust_decimal::Decimal::new(5, 2);
         let max_commission_rate_change = rust_decimal::Decimal::new(1, 2);
->>>>>>> 7ed315a9
 
         let genesis_validators = [GenesisValidator {
             address: unbond.validator.clone(),
@@ -82,14 +78,10 @@
                 initial_stake
             },
             consensus_key,
-<<<<<<< HEAD
-            staking_reward_key,
             eth_cold_key,
             eth_hot_key,
-=======
             commission_rate,
             max_commission_rate_change,
->>>>>>> 7ed315a9
         }];
 
         init_pos(&genesis_validators[..], &pos_params, Epoch(0));
@@ -106,11 +98,7 @@
                 // before we initialize the bond below
                 tx_env.credit_tokens(
                     source,
-<<<<<<< HEAD
-                    &staking_token_address(),
-=======
                     &native_token,
->>>>>>> 7ed315a9
                     None,
                     initial_stake,
                 );
@@ -274,42 +262,21 @@
                  epoch {epoch}"
             );
         }
-<<<<<<< HEAD
         let start_epoch = if is_delegation {
             // This bond was a delegation
-            namada_tx_prelude::proof_of_stake::types::Epoch::from(
-                pos_params.pipeline_len,
-            )
+            Epoch::from(pos_params.pipeline_len)
         } else {
             // This bond was a genesis validator self-bond
-            namada_tx_prelude::proof_of_stake::types::Epoch::default()
-=======
-        // Check that the unbond is as expected
-        let start_epoch = match &unbond.source {
-            Some(_) => {
-                // This bond was a delegation
-                Epoch::from(pos_params.pipeline_len)
-            }
-            None => {
-                // This bond was a genesis validator self-bond
-                Epoch::default()
-            }
->>>>>>> 7ed315a9
+            Epoch::default()
         };
         let end_epoch = Epoch::from(pos_params.unbonding_len - 1);
 
-<<<<<<< HEAD
         let expected_unbond = if unbond.amount == token::Amount::default() {
             HashMap::new()
         } else {
             HashMap::from_iter([((start_epoch, end_epoch), unbond.amount)])
         };
-        let actual_unbond: Unbond<token::Amount> =
-=======
-        let expected_unbond =
-            HashMap::from_iter([((start_epoch, end_epoch), unbond.amount)]);
         let actual_unbond: Unbond =
->>>>>>> 7ed315a9
             unbonds_post.get(pos_params.unbonding_len).unwrap();
         assert_eq!(
             actual_unbond.deltas, expected_unbond,
@@ -357,8 +324,8 @@
         Ok(())
     }
 
-    fn arb_initial_stake_and_unbond()
-    -> impl Strategy<Value = (token::Amount, transaction::pos::Unbond)> {
+    fn arb_initial_stake_and_unbond(
+    ) -> impl Strategy<Value = (token::Amount, transaction::pos::Unbond)> {
         // Generate initial stake
         token::testing::arb_amount_ceiled((i64::MAX / 8) as u64).prop_flat_map(
             |initial_stake| {
