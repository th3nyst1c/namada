//! A tx for a PoS unbond that removes staked tokens from a self-bond or a
//! delegation to be withdrawn in or after unbonding epoch.

use namada_tx_prelude::*;

#[transaction]
fn apply_tx(ctx: &mut Ctx, tx_data: Vec<u8>) -> TxResult {
    let signed = SignedTxData::try_from_slice(&tx_data[..])
        .wrap_err("failed to decode SignedTxData")?;
    let data = signed.data.ok_or_err_msg("Missing data")?;
    let unbond = transaction::pos::Unbond::try_from_slice(&data[..])
        .wrap_err("failed to decode Unbond")?;

    ctx.unbond_tokens(unbond.source.as_ref(), &unbond.validator, unbond.amount)
}

#[cfg(test)]
mod tests {
    use std::collections::HashMap;

    use namada::ledger::pos::PosParams;
    use namada::proto::Tx;
    use namada::types::storage::Epoch;
    use namada_tests::log::test;
    use namada_tests::native_vp::pos::init_pos;
    use namada_tests::native_vp::TestNativeVpEnv;
    use namada_tests::tx::*;
    use namada_tx_prelude::address::InternalAddress;
    use namada_tx_prelude::key::testing::arb_common_keypair;
    use namada_tx_prelude::key::RefTo;
    use namada_tx_prelude::proof_of_stake::parameters::testing::arb_pos_params;
    use namada_tx_prelude::token;
<<<<<<< HEAD
    use namada_vp_prelude::proof_of_stake::types::{
        Bond, Unbond, VotingPower, VotingPowerDelta,
    };
    use namada_vp_prelude::proof_of_stake::{BondId, GenesisValidator, PosVP};
=======
    use namada_vp_prelude::proof_of_stake::types::{Bond, Unbond};
    use namada_vp_prelude::proof_of_stake::{
        staking_token_address, BondId, GenesisValidator, PosVP,
    };
>>>>>>> b7a2b86c
    use proptest::prelude::*;

    use super::*;

    proptest! {
        /// In this test we setup the ledger and PoS system with an arbitrary
        /// initial state with 1 genesis validator, a delegation bond if the
        /// unbond is for a delegation, arbitrary PoS parameters, and
        /// we generate an arbitrary unbond that we'd like to apply.
        ///
        /// After we apply the unbond, we check that all the storage values
        /// in PoS system have been updated as expected and then we also check
        /// that this transaction is accepted by the PoS validity predicate.
        #[test]
        fn test_tx_unbond(
        (initial_stake, unbond) in arb_initial_stake_and_unbond(),
        // A key to sign the transaction
        key in arb_common_keypair(),
        pos_params in arb_pos_params()) {
            test_tx_unbond_aux(initial_stake, unbond, key, pos_params).unwrap()
        }
    }

    fn test_tx_unbond_aux(
        initial_stake: token::Amount,
        unbond: transaction::pos::Unbond,
        key: key::common::SecretKey,
        pos_params: PosParams,
    ) -> TxResult {
        let is_delegation = matches!(
            &unbond.source, Some(source) if *source != unbond.validator);
        let consensus_key = key::testing::keypair_1().ref_to();
        let commission_rate = rust_decimal::Decimal::new(5, 2);
        let max_commission_rate_change = rust_decimal::Decimal::new(1, 2);

        let genesis_validators = [GenesisValidator {
            address: unbond.validator.clone(),
            tokens: if is_delegation {
                // If we're unbonding a delegation, we'll give the initial stake
                // to the delegation instead of the validator
                token::Amount::default()
            } else {
                initial_stake
            },
            consensus_key,
            commission_rate,
            max_commission_rate_change,
        }];

        init_pos(&genesis_validators[..], &pos_params, Epoch(0));

        let native_token = tx_host_env::with(|tx_env| {
            let native_token = tx_env.storage.native_token.clone();
            if is_delegation {
                let source = unbond.source.as_ref().unwrap();
                tx_env.spawn_accounts([source]);

                // To allow to unbond delegation, there must be a delegation
                // bond first.
                // First, credit the bond's source with the initial stake,
                // before we initialize the bond below
                tx_env.credit_tokens(source, &native_token, initial_stake);
            }
            native_token
        });

        // Initialize the delegation if it is the case - unlike genesis
        // validator's self-bond, this happens at pipeline offset
        if is_delegation {
            ctx().bond_tokens(
                unbond.source.as_ref(),
                &unbond.validator,
                initial_stake,
            )?;
        }
        tx_host_env::commit_tx_and_block();

        let tx_code = vec![];
        let tx_data = unbond.try_to_vec().unwrap();
        let tx = Tx::new(tx_code, Some(tx_data));
        let signed_tx = tx.sign(&key);
        let tx_data = signed_tx.data.unwrap();

        let unbond_src = unbond
            .source
            .clone()
            .unwrap_or_else(|| unbond.validator.clone());
        let unbond_id = BondId {
            validator: unbond.validator.clone(),
            source: unbond_src,
        };

        let pos_balance_key = token::balance_key(
            &native_token,
            &Address::Internal(InternalAddress::PoS),
        );
        let pos_balance_pre: token::Amount = ctx()
            .read(&pos_balance_key)?
            .expect("PoS must have balance");
        assert_eq!(pos_balance_pre, initial_stake);

        let _total_deltas_pre = ctx().read_total_deltas()?;
        let validator_sets_pre = ctx().read_validator_set()?;
        let _validator_deltas_pre =
            ctx().read_validator_deltas(&unbond.validator)?.unwrap();
        let bonds_pre = ctx().read_bond(&unbond_id)?.unwrap();
        dbg!(&bonds_pre);

        // Apply the unbond tx
        apply_tx(ctx(), tx_data)?;

        // Read the data after the tx is executed.
        // The following storage keys should be updated:

        //     - `#{PoS}/validator/#{validator}/deltas`
        //     - `#{PoS}/total_deltas`
        //     - `#{PoS}/validator_set`
        let total_deltas_post = ctx().read_total_deltas()?;
        let validator_deltas_post =
            ctx().read_validator_deltas(&unbond.validator)?;
        let validator_sets_post = ctx().read_validator_set()?;

        let expected_amount_before_pipeline = if is_delegation {
            // When this is a delegation, there will be no bond until pipeline
            0.into()
        } else {
            // Before pipeline offset, there can only be self-bond
            initial_stake
        };

        // Before pipeline offset, there can only be self-bond for genesis
        // validator. In case of a delegation the state is setup so that there
        // is no bond until pipeline offset.
        //
        // TODO: check if this test is correct (0 -> unbonding?)
        for epoch in 0..pos_params.pipeline_len {
            assert_eq!(
                validator_deltas_post.as_ref().unwrap().get(epoch),
                Some(expected_amount_before_pipeline.into()),
                "The validator deltas before the pipeline offset must not \
                 change - checking in epoch: {epoch}"
            );
            assert_eq!(
                total_deltas_post.get(epoch),
                Some(expected_amount_before_pipeline.into()),
                "The total deltas before the pipeline offset must not change \
                 - checking in epoch: {epoch}"
            );
            assert_eq!(
                validator_sets_pre.get(epoch),
                validator_sets_post.get(epoch),
                "Validator set before pipeline offset must not change - \
                 checking epoch {epoch}"
            );
        }

        // At and after pipeline offset, there can be either delegation or
        // self-bond, both of which are initialized to the same `initial_stake`
        for epoch in pos_params.pipeline_len..pos_params.unbonding_len {
            assert_eq!(
                validator_deltas_post.as_ref().unwrap().get(epoch),
                Some(initial_stake.into()),
                "The validator deltas at and after the unbonding offset must \
                 have changed - checking in epoch: {epoch}"
            );
            assert_eq!(
                total_deltas_post.get(epoch),
                Some(initial_stake.into()),
                "The total deltas at and after the unbonding offset must have \
                 changed - checking in epoch: {epoch}"
            );
            assert_eq!(
                validator_sets_pre.get(epoch),
                validator_sets_post.get(epoch),
                "Validator set at and after pipeline offset should be the \
                 same since we are before the unbonding offset - checking \
                 epoch {epoch}"
            );
        }

        {
            let epoch = pos_params.unbonding_len + 1;
            let expected_stake =
                i128::from(initial_stake) - i128::from(unbond.amount);
            assert_eq!(
                validator_deltas_post.as_ref().unwrap().get(epoch),
                Some(expected_stake),
                "The total deltas at after the unbonding offset epoch must be \
                 decremented by the unbonded amount - checking in epoch: \
                 {epoch}"
            );
            assert_eq!(
                total_deltas_post.get(epoch),
                Some(expected_stake),
                "The total deltas at after the unbonding offset epoch must be \
                 decremented by the unbonded amount - checking in epoch: \
                 {epoch}"
            );
        }

        //     - `#{staking_token}/balance/#{PoS}`
        // Check that PoS account balance is unchanged by unbond
        let pos_balance_post: token::Amount =
            ctx().read(&pos_balance_key)?.unwrap();
        assert_eq!(
            pos_balance_pre, pos_balance_post,
            "Unbonding doesn't affect PoS system balance"
        );

        //     - `#{PoS}/unbond/#{owner}/#{validator}`
        // Check that the unbond doesn't exist until unbonding offset
        let unbonds_post = ctx().read_unbond(&unbond_id)?.unwrap();
        let bonds_post = ctx().read_bond(&unbond_id)?.unwrap();
        for epoch in 0..pos_params.unbonding_len {
            let unbond: Option<Unbond<token::Amount>> = unbonds_post.get(epoch);

            assert!(
                unbond.is_none(),
                "There should be no unbond until unbonding offset - checking \
                 epoch {epoch}"
            );
        }
        // Check that the unbond is as expected
        let start_epoch = match &unbond.source {
            Some(_) => {
                // This bond was a delegation
                namada_tx_prelude::proof_of_stake::types::Epoch::from(
                    pos_params.pipeline_len,
                )
            }
            None => {
                // This bond was a genesis validator self-bond
                namada_tx_prelude::proof_of_stake::types::Epoch::default()
            }
        };
        let end_epoch = namada_tx_prelude::proof_of_stake::types::Epoch::from(
            pos_params.unbonding_len - 1,
        );

        let expected_unbond =
            HashMap::from_iter([((start_epoch, end_epoch), unbond.amount)]);
        let actual_unbond: Unbond<token::Amount> =
            unbonds_post.get(pos_params.unbonding_len).unwrap();
        assert_eq!(
            actual_unbond.deltas, expected_unbond,
            "Delegation at unbonding offset should be equal to the unbonded \
             amount"
        );

        for epoch in pos_params.pipeline_len..pos_params.unbonding_len {
            let bond: Bond<token::Amount> = bonds_post.get(epoch).unwrap();
            let expected_bond =
                HashMap::from_iter([(start_epoch, initial_stake)]);
            assert_eq!(
                bond.pos_deltas, expected_bond,
                "Before unbonding offset, the bond should be untouched, \
                 checking epoch {epoch}"
            );
        }
        {
            let epoch = pos_params.unbonding_len + 1;
            let bond: Bond<token::Amount> = bonds_post.get(epoch).unwrap();
            let expected_bond =
                HashMap::from_iter([(start_epoch, initial_stake)]);
            assert_eq!(
                bond.pos_deltas, expected_bond,
                "At unbonding offset, the pos deltas should not change, \
                 checking epoch {epoch}"
            );
            assert_eq!(
                bond.neg_deltas, unbond.amount,
                "At unbonding offset, the unbonded amount should have been \
                 deducted, checking epoch {epoch}"
            )
        }

        // Use the tx_env to run PoS VP
        let tx_env = tx_host_env::take();
        let vp_env = TestNativeVpEnv::from_tx_env(tx_env, address::POS);
        let result = vp_env.validate_tx(PosVP::new);
        let result =
            result.expect("Validation of valid changes must not fail!");
        assert!(
            result,
            "PoS Validity predicate must accept this transaction"
        );
        Ok(())
    }

    fn arb_initial_stake_and_unbond()
    -> impl Strategy<Value = (token::Amount, transaction::pos::Unbond)> {
        // Generate initial stake
        token::testing::arb_amount_ceiled((i64::MAX / 8) as u64).prop_flat_map(
            |initial_stake| {
                // Use the initial stake to limit the bond amount
                let unbond = arb_unbond(u64::from(initial_stake));
                // Use the generated initial stake too too
                (Just(initial_stake), unbond)
            },
        )
    }

    /// Generates an initial validator stake and a unbond, while making sure
    /// that the `initial_stake >= unbond.amount`.
    fn arb_unbond(
        max_amount: u64,
    ) -> impl Strategy<Value = transaction::pos::Unbond> {
        (
            address::testing::arb_established_address(),
            prop::option::of(address::testing::arb_non_internal_address()),
            token::testing::arb_amount_ceiled(max_amount),
        )
            .prop_map(|(validator, source, amount)| {
                let validator = Address::Established(validator);
                transaction::pos::Unbond {
                    validator,
                    amount,
                    source,
                }
            })
    }
}<|MERGE_RESOLUTION|>--- conflicted
+++ resolved
@@ -30,17 +30,8 @@
     use namada_tx_prelude::key::RefTo;
     use namada_tx_prelude::proof_of_stake::parameters::testing::arb_pos_params;
     use namada_tx_prelude::token;
-<<<<<<< HEAD
-    use namada_vp_prelude::proof_of_stake::types::{
-        Bond, Unbond, VotingPower, VotingPowerDelta,
-    };
+    use namada_vp_prelude::proof_of_stake::types::{Bond, Unbond};
     use namada_vp_prelude::proof_of_stake::{BondId, GenesisValidator, PosVP};
-=======
-    use namada_vp_prelude::proof_of_stake::types::{Bond, Unbond};
-    use namada_vp_prelude::proof_of_stake::{
-        staking_token_address, BondId, GenesisValidator, PosVP,
-    };
->>>>>>> b7a2b86c
     use proptest::prelude::*;
 
     use super::*;
